/*
  Stockfish, a UCI chess playing engine derived from Glaurung 2.1
  Copyright (C) 2004-2008 Tord Romstad (Glaurung author)
  Copyright (C) 2008-2013 Marco Costalba, Joona Kiiski, Tord Romstad

  Stockfish is free software: you can redistribute it and/or modify
  it under the terms of the GNU General Public License as published by
  the Free Software Foundation, either version 3 of the License, or
  (at your option) any later version.

  Stockfish is distributed in the hope that it will be useful,
  but WITHOUT ANY WARRANTY; without even the implied warranty of
  MERCHANTABILITY or FITNESS FOR A PARTICULAR PURPOSE.  See the
  GNU General Public License for more details.

  You should have received a copy of the GNU General Public License
  along with this program.  If not, see <http://www.gnu.org/licenses/>.
*/

#include <chrono>
#include <iomanip>
#include <iostream>
#include <sstream>

#include "misc.h"
#include "thread.h"

using namespace std;
using namespace std::chrono;

/// Version number. If Version is left empty, then compile date in the format
/// DD-MM-YY and show in engine_info.
static const string Version = "";


/// engine_info() returns the full name of the current Stockfish version. This
/// will be either "Stockfish <Tag> DD-MM-YY" (where DD-MM-YY is the date when
/// the program was compiled) or "Stockfish <Version>", depending on whether
/// Version is empty.

const string engine_info(bool to_uci) {

  const string months("Jan Feb Mar Apr May Jun Jul Aug Sep Oct Nov Dec");
  string month, day, year;
  stringstream s, date(__DATE__); // From compiler, format is "Sep 21 2008"

  s << "Stockfish " << Version << setfill('0');

  if (Version.empty())
  {
      date >> month >> day >> year;
      s << setw(2) << day << setw(2) << (1 + months.find(month) / 4) << year.substr(2);
  }

  s << (Is64Bit ? " 64" : "")
    << (HasPopCnt ? " SSE4.2" : "")
    << (to_uci ? "\nid author ": " by ")
    << "Tord Romstad, Marco Costalba and Joona Kiiski";

  return s.str();
}


/// Convert system time to milliseconds. That's all we need.

Time::point Time::now() {
  return duration_cast<milliseconds>(steady_clock::now().time_since_epoch()).count();
}


/// Debug functions used mainly to collect run-time statistics

static uint64_t hits[2], means[2];

void dbg_hit_on(bool b) { ++hits[0]; if (b) ++hits[1]; }
void dbg_hit_on_c(bool c, bool b) { if (c) dbg_hit_on(b); }
void dbg_mean_of(int v) { ++means[0]; means[1] += v; }

void dbg_print() {

  if (hits[0])
      cerr << "Total " << hits[0] << " Hits " << hits[1]
           << " hit rate (%) " << 100 * hits[1] / hits[0] << endl;

  if (means[0])
      cerr << "Total " << means[0] << " Mean "
           << (double)means[1] / means[0] << endl;
}


/// Our fancy logging facility. The trick here is to replace cin.rdbuf() and
/// cout.rdbuf() with two Tie objects that tie cin and cout to a file stream. We
/// can toggle the logging of std::cout and std:cin at runtime whilst preserving
/// usual i/o functionality, all without changing a single line of code!
/// Idea from http://groups.google.com/group/comp.lang.c++/msg/1d941c0f26ea0d81

struct Tie: public streambuf { // MSVC requires splitted streambuf for cin and cout

  Tie(streambuf* b, ofstream* f) : buf(b), file(f) {}

  int sync() { return file->rdbuf()->pubsync(), buf->pubsync(); }
  int overflow(int c) { return log(buf->sputc((char)c), "<< "); }
  int underflow() { return buf->sgetc(); }
  int uflow() { return log(buf->sbumpc(), ">> "); }

  streambuf* buf;
  ofstream* file;

  int log(int c, const char* prefix) {

    static int last = '\n';

    if (last == '\n')
        file->rdbuf()->sputn(prefix, 3);

    return last = file->rdbuf()->sputc((char)c);
  }
};

class Logger {

  Logger() : in(cin.rdbuf(), &file), out(cout.rdbuf(), &file) {}
 ~Logger() { start(false); }

  ofstream file;
  Tie in, out;

public:
  static void start(bool b) {

    static Logger l;

    if (b && !l.file.is_open())
    {
        l.file.open("io_log.txt", ifstream::out | ifstream::app);
        cin.rdbuf(&l.in);
        cout.rdbuf(&l.out);
    }
    else if (!b && l.file.is_open())
    {
        cout.rdbuf(l.out.buf);
        cin.rdbuf(l.in.buf);
        l.file.close();
    }
  }
};


/// Used to serialize access to std::cout to avoid multiple threads writing at
/// the same time.

std::ostream& operator<<(std::ostream& os, SyncCout sc) {

  static std::mutex m;

  if (sc == io_lock)
      m.lock();

  if (sc == io_unlock)
      m.unlock();

  return os;
}


/// Trampoline helper to avoid moving Logger to misc.h
void start_logger(bool b) { Logger::start(b); }


<<<<<<< HEAD
/// prefetch() preloads the given address in L1/L2 cache. This is a non
/// blocking function and do not stalls the CPU waiting for data to be
/// loaded from memory, that can be quite slow.
=======
/// timed_wait() waits for msec milliseconds. It is mainly a helper to wrap
/// the conversion from milliseconds to struct timespec, as used by pthreads.

void timed_wait(WaitCondition& sleepCond, Lock& sleepLock, int msec) {

#ifdef _WIN32
  int tm = msec;
#else
  timespec ts, *tm = &ts;
  uint64_t ms = Time::now() + msec;

  ts.tv_sec = ms / 1000;
  ts.tv_nsec = (ms % 1000) * 1000000LL;
#endif

  cond_timedwait(sleepCond, sleepLock, tm);
}


/// prefetch() preloads the given address in L1/L2 cache. This is a non-blocking
/// function that doesn't stall the CPU waiting for data to be loaded from memory,
/// which can be quite slow.
>>>>>>> 899a2c03
#ifdef NO_PREFETCH

void prefetch(char*) {}

#else

void prefetch(char* addr) {

#  if defined(__INTEL_COMPILER)
   // This hack prevents prefetches from being optimized away by
   // Intel compiler. Both MSVC and gcc seem not be affected by this.
   __asm__ ("");
#  endif

#  if defined(__INTEL_COMPILER) || defined(_MSC_VER)
  _mm_prefetch(addr, _MM_HINT_T0);
#  else
  __builtin_prefetch(addr);
#  endif
}

#endif<|MERGE_RESOLUTION|>--- conflicted
+++ resolved
@@ -167,34 +167,9 @@
 void start_logger(bool b) { Logger::start(b); }
 
 
-<<<<<<< HEAD
-/// prefetch() preloads the given address in L1/L2 cache. This is a non
-/// blocking function and do not stalls the CPU waiting for data to be
-/// loaded from memory, that can be quite slow.
-=======
-/// timed_wait() waits for msec milliseconds. It is mainly a helper to wrap
-/// the conversion from milliseconds to struct timespec, as used by pthreads.
-
-void timed_wait(WaitCondition& sleepCond, Lock& sleepLock, int msec) {
-
-#ifdef _WIN32
-  int tm = msec;
-#else
-  timespec ts, *tm = &ts;
-  uint64_t ms = Time::now() + msec;
-
-  ts.tv_sec = ms / 1000;
-  ts.tv_nsec = (ms % 1000) * 1000000LL;
-#endif
-
-  cond_timedwait(sleepCond, sleepLock, tm);
-}
-
-
 /// prefetch() preloads the given address in L1/L2 cache. This is a non-blocking
 /// function that doesn't stall the CPU waiting for data to be loaded from memory,
 /// which can be quite slow.
->>>>>>> 899a2c03
 #ifdef NO_PREFETCH
 
 void prefetch(char*) {}
