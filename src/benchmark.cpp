--- conflicted
+++ resolved
@@ -139,20 +139,8 @@
       cerr << "\nPosition: " << i + 1 << '/' << fens.size() << endl;
 
       if (limitType == "perft")
-<<<<<<< HEAD
           nodes += Search::perft<true>(pos, limits.depth * ONE_PLY);
 
-=======
-          for (MoveList<LEGAL> it(pos); *it; ++it)
-          {
-              StateInfo si;
-              pos.do_move(ms.move, si);
-              uint64_t cnt = limits.depth > 1 ? Search::perft(pos, (limits.depth - 1) * ONE_PLY) : 1;
-              pos.undo_move(ms.move);
-              cerr << move_to_uci(ms.move, pos.is_chess960()) << ": " << cnt << endl;
-              nodes += cnt;
-          }
->>>>>>> 54bbf737
       else
       {
           Threads.start_thinking(pos, limits, st);
