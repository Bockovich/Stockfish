/*
  Stockfish, a UCI chess playing engine derived from Glaurung 2.1
  Copyright (C) 2004-2008 Tord Romstad (Glaurung author)
  Copyright (C) 2008-2013 Marco Costalba, Joona Kiiski, Tord Romstad

  Stockfish is free software: you can redistribute it and/or modify
  it under the terms of the GNU General Public License as published by
  the Free Software Foundation, either version 3 of the License, or
  (at your option) any later version.

  Stockfish is distributed in the hope that it will be useful,
  but WITHOUT ANY WARRANTY; without even the implied warranty of
  MERCHANTABILITY or FITNESS FOR A PARTICULAR PURPOSE.  See the
  GNU General Public License for more details.

  You should have received a copy of the GNU General Public License
  along with this program.  If not, see <http://www.gnu.org/licenses/>.
*/

#include <algorithm> // For std::count
#include <cassert>

#include "movegen.h"
#include "search.h"
#include "thread.h"
#include "ucioption.h"

using namespace Search;

ThreadPool Threads; // Global object

namespace {

 // Helpers to launch a thread after creation and joining before delete. Must be
 // outside Thread c'tor and d'tor because object shall be fully initialized
 // when virtual idle_loop() is called and when joining.
 template<typename T> T* new_thread() {
   T* th = new T();
   th->nativeThread = std::thread(&ThreadBase::idle_loop, th); // Will go to sleep
   return th;
 }

 void delete_thread(ThreadBase* th) {
   th->exit = true; // Search must be already finished
   th->notify_one();
   th->nativeThread.join(); // Wait for thread termination
   delete th;
 }

}

// ThreadBase::notify_one() wakes up the thread when there is some search to do

void ThreadBase::notify_one() {

  std::unique_lock<std::mutex>(this->mutex);
  sleepCondition.notify_one();
}


// ThreadBase::wait_for() set the thread to sleep until condition 'b' turns true

void ThreadBase::wait_for(volatile const bool& b) {

  std::unique_lock<std::mutex> lk(mutex);
  sleepCondition.wait(lk, [&]{ return b; });
}


// Thread c'tor just inits data but does not launch any thread of execution that
// instead will be started only upon c'tor returns.

Thread::Thread() /* : splitPoints() */ { // Value-initialization bug in MSVC

  searching = false;
  maxPly = splitPointsSize = 0;
  activeSplitPoint = nullptr;
  activePosition = nullptr;
  idx = Threads.size();
}


// TimerThread::idle_loop() is where the timer thread waits msec milliseconds
// and then calls check_time(). If msec is 0 thread sleeps until is woken up.
extern void check_time();

void TimerThread::idle_loop() {

  while (!exit)
  {
      std::unique_lock<std::mutex> lk(mutex);

      if (!exit)
<<<<<<< HEAD
          sleepCondition.wait_for(lk, std::chrono::milliseconds(msec ? msec : INT_MAX));
=======
          sleepCondition.wait_for(mutex, run ? Resolution : INT_MAX);
>>>>>>> 9763c69f

      lk.unlock();

      if (run)
          check_time();
  }
}


// MainThread::idle_loop() is where the main thread is parked waiting to be started
// when there is a new search. Main thread will launch all the slave threads.

void MainThread::idle_loop() {

  while (true)
  {
      std::unique_lock<std::mutex> lk(mutex);

      thinking = false;

      while (!thinking && !exit)
      {
          Threads.sleepCondition.notify_one(); // Wake up UI thread if needed
          sleepCondition.wait(lk);
      }

      lk.unlock();

      if (exit)
          return;

      searching = true;

      Search::think();

      assert(searching);

      searching = false;
  }
}


// Thread::cutoff_occurred() checks whether a beta cutoff has occurred in the
// current active split point, or in some ancestor of the split point.

bool Thread::cutoff_occurred() const {

  for (SplitPoint* sp = activeSplitPoint; sp; sp = sp->parentSplitPoint)
      if (sp->cutoff)
          return true;

  return false;
}


// Thread::available_to() checks whether the thread is available to help the
// thread 'master' at a split point. An obvious requirement is that thread must
// be idle. With more than two threads, this is not sufficient: If the thread is
// the master of some split point, it is only available as a slave to the slaves
// which are busy searching the split point at the top of slaves split point
// stack (the "helpful master concept" in YBWC terminology).

bool Thread::available_to(const Thread* master) const {

  if (searching)
      return false;

  // Make a local copy to be sure doesn't become zero under our feet while
  // testing next condition and so leading to an out of bound access.
  int size = splitPointsSize;

  // No split points means that the thread is available as a slave for any
  // other thread otherwise apply the "helpful master" concept if possible.
  return !size || (splitPoints[size - 1].slavesMask & (1ULL << master->idx));
}


// init() is called at startup to create and launch requested threads, that will
// go immediately to sleep due to 'sleepWhileIdle' set to true. We cannot use
// a c'tor becuase Threads is a static object and we need a fully initialized
// engine at this point due to allocation of Endgames in Thread c'tor.

void ThreadPool::init() {

  sleepWhileIdle = true;
  timer = new_thread<TimerThread>();
  push_back(new_thread<MainThread>());
  read_uci_options();
}


// exit() cleanly terminates the threads before the program exits

void ThreadPool::exit() {

  delete_thread(timer); // As first because check_time() accesses threads data

  for (Thread* th : *this)
      delete_thread(th);
}


// read_uci_options() updates internal threads parameters from the corresponding
// UCI options and creates/destroys threads to match the requested number. Thread
// objects are dynamically allocated to avoid creating in advance all possible
// threads, with included pawns and material tables, if only few are used.

void ThreadPool::read_uci_options() {

  maxThreadsPerSplitPoint = Options["Max Threads per Split Point"];
  minimumSplitDepth       = Options["Min Split Depth"] * ONE_PLY;
  size_t requested        = Options["Threads"];

  assert(requested > 0);

  // Value 0 has a special meaning: We determine the optimal minimum split depth
  // automatically. Anyhow the minimumSplitDepth should never be under 4 plies.
  if (!minimumSplitDepth)
      minimumSplitDepth = (requested < 8 ? 4 : 7) * ONE_PLY;
  else
      minimumSplitDepth = std::max(4 * ONE_PLY, minimumSplitDepth);

  while (size() < requested)
      push_back(new_thread<Thread>());

  while (size() > requested)
  {
      delete_thread(back());
      pop_back();
  }
}


// slave_available() tries to find an idle thread which is available as a slave
// for the thread 'master'.

Thread* ThreadPool::available_slave(const Thread* master) const {

  for (Thread* th : *this)
      if (th->available_to(master))
          return th;

  return nullptr;
}


// split() does the actual work of distributing the work at a node between
// several available threads. If it does not succeed in splitting the node
// (because no idle threads are available), the function immediately returns.
// If splitting is possible, a SplitPoint object is initialized with all the
// data that must be copied to the helper threads and then helper threads are
// told that they have been assigned work. This will cause them to instantly
// leave their idle loops and call search(). When all threads have returned from
// search() then split() returns.

template <bool Fake>
void Thread::split(Position& pos, const Stack* ss, Value alpha, Value beta, Value* bestValue,
                   Move* bestMove, Depth depth, Move threatMove, int moveCount,
                   MovePicker* movePicker, int nodeType, bool cutNode) {

  assert(pos.pos_is_ok());
  assert(*bestValue <= alpha && alpha < beta && beta <= VALUE_INFINITE);
  assert(*bestValue > -VALUE_INFINITE);
  assert(depth >= Threads.minimumSplitDepth);
  assert(searching);
  assert(splitPointsSize < MAX_SPLITPOINTS_PER_THREAD);

  // Pick the next available split point from the split point stack
  SplitPoint& sp = splitPoints[splitPointsSize];

  sp.masterThread = this;
  sp.parentSplitPoint = activeSplitPoint;
  sp.slavesMask = 1ULL << idx;
  sp.depth = depth;
  sp.bestValue = *bestValue;
  sp.bestMove = *bestMove;
  sp.threatMove = threatMove;
  sp.alpha = alpha;
  sp.beta = beta;
  sp.nodeType = nodeType;
  sp.cutNode = cutNode;
  sp.movePicker = movePicker;
  sp.moveCount = moveCount;
  sp.pos = &pos;
  sp.nodes = 0;
  sp.cutoff = false;
  sp.ss = ss;

  // Try to allocate available threads and ask them to start searching setting
  // 'searching' flag. This must be done under lock protection to avoid concurrent
  // allocation of the same slave by another master.
  Threads.mutex.lock();
  sp.mutex.lock();

  ++splitPointsSize;
  activeSplitPoint = &sp;
  activePosition = nullptr;

  size_t slavesCnt = 1; // This thread is always included
  Thread* slave;

  while (    (slave = Threads.available_slave(this)) != nullptr
         && ++slavesCnt <= Threads.maxThreadsPerSplitPoint && !Fake)
  {
      sp.slavesMask |= 1ULL << slave->idx;
      slave->activeSplitPoint = &sp;
      slave->searching = true; // Slave leaves idle_loop()
      slave->notify_one(); // Could be sleeping
  }

  // Everything is set up. The master thread enters the idle loop, from which
  // it will instantly launch a search, because its 'searching' flag is set.
  // The thread will return from the idle loop when all slaves have finished
  // their work at this split point.
  if (slavesCnt > 1 || Fake)
  {
      sp.mutex.unlock();
      Threads.mutex.unlock();

      Thread::idle_loop(); // Force a call to base class idle_loop()

      // In helpful master concept a master can help only a sub-tree of its split
      // point, and because here is all finished is not possible master is booked.
      assert(!searching);
      assert(!activePosition);

      // We have returned from the idle loop, which means that all threads are
      // finished. Note that setting 'searching' and decreasing splitPointsSize is
      // done under lock protection to avoid a race with Thread::available_to().
      Threads.mutex.lock();
      sp.mutex.lock();
  }

  searching = true;
  --splitPointsSize;
  activeSplitPoint = sp.parentSplitPoint;
  activePosition = &pos;
  pos.set_nodes_searched(pos.nodes_searched() + sp.nodes);
  *bestMove = sp.bestMove;
  *bestValue = sp.bestValue;

  sp.mutex.unlock();
  Threads.mutex.unlock();
}

// Explicit template instantiations
template void Thread::split<false>(Position&, const Stack*, Value, Value, Value*, Move*, Depth, Move, int, MovePicker*, int, bool);
template void Thread::split< true>(Position&, const Stack*, Value, Value, Value*, Move*, Depth, Move, int, MovePicker*, int, bool);


// wait_for_think_finished() waits for main thread to go to sleep then returns

void ThreadPool::wait_for_think_finished() {

  std::unique_lock<std::mutex> lk(main()->mutex);
  sleepCondition.wait(lk, [&]{ return !main()->thinking; });
}


// start_thinking() wakes up the main thread sleeping in MainThread::idle_loop()
// so to start a new search, then returns immediately.

void ThreadPool::start_thinking(const Position& pos, const LimitsType& limits,
                                const std::vector<Move>& searchMoves, StateStackPtr& states) {
  wait_for_think_finished();

  SearchTime = Time::now(); // As early as possible

  Signals.stopOnPonderhit = Signals.firstRootMove = false;
  Signals.stop = Signals.failedLowAtRoot = false;

  RootMoves.clear();
  RootPos = pos;
  Limits = limits;
  if (states.get()) // If we don't set a new position, preserve current state
  {
      SetupStates = std::move(states); // Ownership transfer here
      assert(!states.get());
  }

  for (const ExtMove& ms : MoveList<LEGAL>(pos))
      if (   searchMoves.empty()
          || std::count(searchMoves.begin(), searchMoves.end(), ms.move))
          RootMoves.push_back(RootMove(ms.move));

  main()->thinking = true;
  main()->notify_one(); // Starts main thread
}<|MERGE_RESOLUTION|>--- conflicted
+++ resolved
@@ -91,11 +91,7 @@
       std::unique_lock<std::mutex> lk(mutex);
 
       if (!exit)
-<<<<<<< HEAD
-          sleepCondition.wait_for(lk, std::chrono::milliseconds(msec ? msec : INT_MAX));
-=======
-          sleepCondition.wait_for(mutex, run ? Resolution : INT_MAX);
->>>>>>> 9763c69f
+          sleepCondition.wait_for(lk, std::chrono::milliseconds(run ? Resolution : INT_MAX));
 
       lk.unlock();
 
