/*
  Stockfish, a UCI chess playing engine derived from Glaurung 2.1
  Copyright (C) 2004-2008 Tord Romstad (Glaurung author)
  Copyright (C) 2008-2013 Marco Costalba, Joona Kiiski, Tord Romstad

  Stockfish is free software: you can redistribute it and/or modify
  it under the terms of the GNU General Public License as published by
  the Free Software Foundation, either version 3 of the License, or
  (at your option) any later version.

  Stockfish is distributed in the hope that it will be useful,
  but WITHOUT ANY WARRANTY; without even the implied warranty of
  MERCHANTABILITY or FITNESS FOR A PARTICULAR PURPOSE.  See the
  GNU General Public License for more details.

  You should have received a copy of the GNU General Public License
  along with this program.  If not, see <http://www.gnu.org/licenses/>.
*/

#include <algorithm> // For std::count
#include <cassert>

#include "movegen.h"
#include "search.h"
#include "thread.h"
#include "ucioption.h"

using namespace Search;

ThreadPool Threads; // Global object

namespace {

 // Helpers to launch a thread after creation and joining before delete. Must be
<<<<<<< HEAD
 // outside Thread c'tor and d'tor because object shall be fully initialized
 // when virtual idle_loop() is called and when joining.
=======
 // outside Thread c'tor and d'tor because the object will be fully initialized
 // when start_routine (and hence virtual idle_loop) is called and when joining.

>>>>>>> 899a2c03
 template<typename T> T* new_thread() {
   T* th = new T();
   th->nativeThread = std::thread(&ThreadBase::idle_loop, th); // Will go to sleep
   return th;
 }

 void delete_thread(ThreadBase* th) {
   th->exit = true; // Search must be already finished
   th->notify_one();
   th->nativeThread.join(); // Wait for thread termination
   delete th;
 }

}

// ThreadBase::notify_one() wakes up the thread when there is some search to do

void ThreadBase::notify_one() {

  std::unique_lock<std::mutex>(this->mutex);
  sleepCondition.notify_one();
}


// ThreadBase::wait_for() set the thread to sleep until condition 'b' turns true

void ThreadBase::wait_for(volatile const bool& b) {

  std::unique_lock<std::mutex> lk(mutex);
  sleepCondition.wait(lk, [&]{ return b; });
}


// Thread c'tor just inits data and does not launch any execution thread.
// Such a thread will only be started when c'tor returns.

Thread::Thread() /* : splitPoints() */ { // Value-initialization bug in MSVC

  searching = false;
  maxPly = splitPointsSize = 0;
  activeSplitPoint = nullptr;
  activePosition = nullptr;
  idx = Threads.size();
}


// TimerThread::idle_loop() is where the timer thread waits msec milliseconds
// and then calls check_time(). If msec is 0 thread sleeps until it's woken up.
extern void check_time();

void TimerThread::idle_loop() {

  while (!exit)
  {
      std::unique_lock<std::mutex> lk(mutex);

      if (!exit)
          sleepCondition.wait_for(lk, std::chrono::milliseconds(run ? Resolution : INT_MAX));

      lk.unlock();

      if (run)
          check_time();
  }
}


// MainThread::idle_loop() is where the main thread is parked waiting to be started
// when there is a new search. The main thread will launch all the slave threads.

void MainThread::idle_loop() {

  while (true)
  {
      std::unique_lock<std::mutex> lk(mutex);

      thinking = false;

      while (!thinking && !exit)
      {
<<<<<<< HEAD
          Threads.sleepCondition.notify_one(); // Wake up UI thread if needed
          sleepCondition.wait(lk);
=======
          Threads.sleepCondition.notify_one(); // Wake up the UI thread if needed
          sleepCondition.wait(mutex);
>>>>>>> 899a2c03
      }

      lk.unlock();

      if (exit)
          return;

      searching = true;

      Search::think();

      assert(searching);

      searching = false;
  }
}


// Thread::cutoff_occurred() checks whether a beta cutoff has occurred in the
// current active split point, or in some ancestor of the split point.

bool Thread::cutoff_occurred() const {

  for (SplitPoint* sp = activeSplitPoint; sp; sp = sp->parentSplitPoint)
      if (sp->cutoff)
          return true;

  return false;
}


// Thread::available_to() checks whether the thread is available to help the
// thread 'master' at a split point. An obvious requirement is that thread must
// be idle. With more than two threads, this is not sufficient: If the thread is
// the master of some split point, it is only available as a slave to the slaves
// which are busy searching the split point at the top of slave's split point
// stack (the "helpful master concept" in YBWC terminology).

bool Thread::available_to(const Thread* master) const {

  if (searching)
      return false;

  // Make a local copy to be sure it doesn't become zero under our feet while
  // testing next condition and so leading to an out of bounds access.
  int size = splitPointsSize;

  // No split points means that the thread is available as a slave for any
  // other thread otherwise apply the "helpful master" concept if possible.
  return !size || (splitPoints[size - 1].slavesMask & (1ULL << master->idx));
}


// init() is called at startup to create and launch requested threads, that will
// go immediately to sleep due to 'sleepWhileIdle' set to true. We cannot use
// a c'tor because Threads is a static object and we need a fully initialized
// engine at this point due to allocation of Endgames in Thread c'tor.

void ThreadPool::init() {

  sleepWhileIdle = true;
  timer = new_thread<TimerThread>();
  push_back(new_thread<MainThread>());
  read_uci_options();
}


// exit() cleanly terminates the threads before the program exits

void ThreadPool::exit() {

  delete_thread(timer); // As first because check_time() accesses threads data

  for (Thread* th : *this)
      delete_thread(th);
}


// read_uci_options() updates internal threads parameters from the corresponding
// UCI options and creates/destroys threads to match the requested number. Thread
// objects are dynamically allocated to avoid creating all possible threads
// in advance (which include pawns and material tables), even if only a few
// are to be used.

void ThreadPool::read_uci_options() {

  maxThreadsPerSplitPoint = Options["Max Threads per Split Point"];
  minimumSplitDepth       = Options["Min Split Depth"] * ONE_PLY;
  size_t requested        = Options["Threads"];

  assert(requested > 0);

  // Value 0 has a special meaning: We determine the optimal minimum split depth
  // automatically. Anyhow the minimumSplitDepth should never be under 4 plies.
  if (!minimumSplitDepth)
      minimumSplitDepth = (requested < 8 ? 4 : 7) * ONE_PLY;
  else
      minimumSplitDepth = std::max(4 * ONE_PLY, minimumSplitDepth);

  while (size() < requested)
      push_back(new_thread<Thread>());

  while (size() > requested)
  {
      delete_thread(back());
      pop_back();
  }
}


// slave_available() tries to find an idle thread which is available as a slave
// for the thread 'master'.

Thread* ThreadPool::available_slave(const Thread* master) const {

  for (Thread* th : *this)
      if (th->available_to(master))
          return th;

  return nullptr;
}


// split() does the actual work of distributing the work at a node between
// several available threads. If it does not succeed in splitting the node
// (because no idle threads are available), the function immediately returns.
// If splitting is possible, a SplitPoint object is initialized with all the
// data that must be copied to the helper threads and then helper threads are
// told that they have been assigned work. This will cause them to instantly
// leave their idle loops and call search(). When all threads have returned from
// search() then split() returns.

template <bool Fake>
void Thread::split(Position& pos, const Stack* ss, Value alpha, Value beta, Value* bestValue,
                   Move* bestMove, Depth depth, int moveCount,
                   MovePicker* movePicker, int nodeType, bool cutNode) {

  assert(pos.pos_is_ok());
  assert(*bestValue <= alpha && alpha < beta && beta <= VALUE_INFINITE);
  assert(*bestValue > -VALUE_INFINITE);
  assert(depth >= Threads.minimumSplitDepth);
  assert(searching);
  assert(splitPointsSize < MAX_SPLITPOINTS_PER_THREAD);

  // Pick the next available split point from the split point stack
  SplitPoint& sp = splitPoints[splitPointsSize];

  sp.masterThread = this;
  sp.parentSplitPoint = activeSplitPoint;
  sp.slavesMask = 1ULL << idx;
  sp.depth = depth;
  sp.bestValue = *bestValue;
  sp.bestMove = *bestMove;
  sp.alpha = alpha;
  sp.beta = beta;
  sp.nodeType = nodeType;
  sp.cutNode = cutNode;
  sp.movePicker = movePicker;
  sp.moveCount = moveCount;
  sp.pos = &pos;
  sp.nodes = 0;
  sp.cutoff = false;
  sp.ss = ss;

  // Try to allocate available threads and ask them to start searching setting
  // 'searching' flag. This must be done under lock protection to avoid concurrent
  // allocation of the same slave by another master.
  Threads.mutex.lock();
  sp.mutex.lock();

  ++splitPointsSize;
  activeSplitPoint = &sp;
  activePosition = nullptr;

  size_t slavesCnt = 1; // This thread is always included
  Thread* slave;

  while (    (slave = Threads.available_slave(this)) != nullptr
         && ++slavesCnt <= Threads.maxThreadsPerSplitPoint && !Fake)
  {
      sp.slavesMask |= 1ULL << slave->idx;
      slave->activeSplitPoint = &sp;
      slave->searching = true; // Slave leaves idle_loop()
      slave->notify_one(); // Could be sleeping
  }

  // Everything is set up. The master thread enters the idle loop, from which
  // it will instantly launch a search, because its 'searching' flag is set.
  // The thread will return from the idle loop when all slaves have finished
  // their work at this split point.
  if (slavesCnt > 1 || Fake)
  {
      sp.mutex.unlock();
      Threads.mutex.unlock();

      Thread::idle_loop(); // Force a call to base class idle_loop()

      // In the helpful master concept, a master can help only a sub-tree of its
      // split point and because everything is finished here, it's not possible
      // for the master to be booked.
      assert(!searching);
      assert(!activePosition);

      // We have returned from the idle loop, which means that all threads are
      // finished. Note that setting 'searching' and decreasing splitPointsSize is
      // done under lock protection to avoid a race with Thread::available_to().
      Threads.mutex.lock();
      sp.mutex.lock();
  }

  searching = true;
  --splitPointsSize;
  activeSplitPoint = sp.parentSplitPoint;
  activePosition = &pos;
  pos.set_nodes_searched(pos.nodes_searched() + sp.nodes);
  *bestMove = sp.bestMove;
  *bestValue = sp.bestValue;

  sp.mutex.unlock();
  Threads.mutex.unlock();
}

// Explicit template instantiations
template void Thread::split<false>(Position&, const Stack*, Value, Value, Value*, Move*, Depth, int, MovePicker*, int, bool);
template void Thread::split< true>(Position&, const Stack*, Value, Value, Value*, Move*, Depth, int, MovePicker*, int, bool);


// wait_for_think_finished() waits for main thread to go to sleep then returns

void ThreadPool::wait_for_think_finished() {

  std::unique_lock<std::mutex> lk(main()->mutex);
  sleepCondition.wait(lk, [&]{ return !main()->thinking; });
}


// start_thinking() wakes up the main thread sleeping in MainThread::idle_loop()
// so to start a new search, then returns immediately.

void ThreadPool::start_thinking(const Position& pos, const LimitsType& limits,
                                const std::vector<Move>& searchMoves, StateStackPtr& states) {
  wait_for_think_finished();

  SearchTime = Time::now(); // As early as possible

  Signals.stopOnPonderhit = Signals.firstRootMove = false;
  Signals.stop = Signals.failedLowAtRoot = false;

  RootMoves.clear();
  RootPos = pos;
  Limits = limits;
  if (states.get()) // If we don't set a new position, preserve current state
  {
      SetupStates = std::move(states); // Ownership transfer here
      assert(!states.get());
  }

  for (const ExtMove& ms : MoveList<LEGAL>(pos))
      if (   searchMoves.empty()
          || std::count(searchMoves.begin(), searchMoves.end(), ms.move))
          RootMoves.push_back(RootMove(ms.move));

  main()->thinking = true;
  main()->notify_one(); // Starts main thread
}<|MERGE_RESOLUTION|>--- conflicted
+++ resolved
@@ -32,14 +32,9 @@
 namespace {
 
  // Helpers to launch a thread after creation and joining before delete. Must be
-<<<<<<< HEAD
- // outside Thread c'tor and d'tor because object shall be fully initialized
- // when virtual idle_loop() is called and when joining.
-=======
  // outside Thread c'tor and d'tor because the object will be fully initialized
  // when start_routine (and hence virtual idle_loop) is called and when joining.
 
->>>>>>> 899a2c03
  template<typename T> T* new_thread() {
    T* th = new T();
    th->nativeThread = std::thread(&ThreadBase::idle_loop, th); // Will go to sleep
@@ -55,7 +50,7 @@
 
 }
 
-// ThreadBase::notify_one() wakes up the thread when there is some search to do
+// ThreadBase::notify_one() wakes up the thread when there is some work to do
 
 void ThreadBase::notify_one() {
 
@@ -120,13 +115,8 @@
 
       while (!thinking && !exit)
       {
-<<<<<<< HEAD
-          Threads.sleepCondition.notify_one(); // Wake up UI thread if needed
+          Threads.sleepCondition.notify_one(); // Wake up the UI thread if needed
           sleepCondition.wait(lk);
-=======
-          Threads.sleepCondition.notify_one(); // Wake up the UI thread if needed
-          sleepCondition.wait(mutex);
->>>>>>> 899a2c03
       }
 
       lk.unlock();
