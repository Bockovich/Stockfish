--- conflicted
+++ resolved
@@ -147,17 +147,10 @@
   e->factor[WHITE] = e->factor[BLACK] = (uint8_t)SCALE_FACTOR_NORMAL;
   e->gamePhase = game_phase(pos);
 
-<<<<<<< HEAD
-  // Let's look if we have a specialized evaluation function for this
-  // particular material configuration. First we look for a fixed
-  // configuration one, then a generic one if previous search failed.
-  if (endgames.probe(key, &e->evaluationFunction))
-=======
   // Let's look if we have a specialized evaluation function for this particular
   // material configuration. Firstly we look for a fixed configuration one, then
   // for a generic one if the previous search failed.
-  if (endgames.probe(key, e->evaluationFunction))
->>>>>>> 899a2c03
+  if (endgames.probe(key, &e->evaluationFunction))
       return e;
 
   if (is_KXK<WHITE>(pos))
