--- conflicted
+++ resolved
@@ -204,19 +204,6 @@
   }
 
 
-<<<<<<< HEAD
-  // weight_option() computes the value of an evaluation weight, by combining
-  // two UCI-configurable weights (midgame and endgame) with an internal weight.
-
-  Weight weight_option(const std::string& mgOpt, const std::string& egOpt, Score internalWeight) {
-
-    return { Options[mgOpt] * mg_value(internalWeight) / 100,
-             Options[egOpt] * eg_value(internalWeight) / 100 };
-  }
-
-
-=======
->>>>>>> ad1167c4
   // init_eval_info() initializes king bitboards for given color adding
   // pawn attacks. To be done at the beginning of the evaluation.
 
