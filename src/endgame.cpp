--- conflicted
+++ resolved
@@ -103,11 +103,6 @@
   add<KNPKB>("KNPKB");
   add<KRPKR>("KRPKR");
   add<KRPKB>("KRPKB");
-<<<<<<< HEAD
-  add<KBPKN>("KBPKN");
-=======
-  add<KBPKB>("KBPKB");
->>>>>>> 6d5f80be
   add<KBPPKB>("KBPPKB");
   add<KRPPKRP>("KRPPKRP");
 }
