/*
  Stockfish, a UCI chess playing engine derived from Glaurung 2.1
  Copyright (C) 2004-2008 Tord Romstad (Glaurung author)
  Copyright (C) 2008-2012 Marco Costalba, Joona Kiiski, Tord Romstad

  Stockfish is free software: you can redistribute it and/or modify
  it under the terms of the GNU General Public License as published by
  the Free Software Foundation, either version 3 of the License, or
  (at your option) any later version.

  Stockfish is distributed in the hope that it will be useful,
  but WITHOUT ANY WARRANTY; without even the implied warranty of
  MERCHANTABILITY or FITNESS FOR A PARTICULAR PURPOSE.  See the
  GNU General Public License for more details.

  You should have received a copy of the GNU General Public License
  along with this program.  If not, see <http://www.gnu.org/licenses/>.
*/

#include <algorithm>
#include <cassert>
#include <cmath>
#include <cstring>
#include <iostream>
#include <sstream>

#include "book.h"
#include "evaluate.h"
#include "movegen.h"
#include "movepick.h"
#include "notation.h"
#include "search.h"
#include "timeman.h"
#include "thread.h"
#include "tt.h"
#include "ucioption.h"

namespace Search {

  volatile SignalsType Signals;
  LimitsType Limits;
  std::vector<RootMove> RootMoves;
  Position RootPos;
  Color RootColor;
  Time::point SearchTime;
  StateStackPtr SetupStates;
}

using std::string;
using Eval::evaluate;
using namespace Search;

namespace {

  // Set to true to force running with one thread. Used for debugging
  const bool FakeSplit = false;

  // This is the minimum interval in msec between two check_time() calls
  const int TimerResolution = 5;

  // Different node types, used as template parameter
  enum NodeType { Root, PV, NonPV, SplitPointRoot, SplitPointPV, SplitPointNonPV };

  // Dynamic razoring margin based on depth
  inline Value razor_margin(Depth d) { return Value(512 + 16 * int(d)); }

  // Futility lookup tables (initialized at startup) and their access functions
  Value FutilityMargins[16][64]; // [depth][moveNumber]
  int FutilityMoveCounts[32];    // [depth]

  inline Value futility_margin(Depth d, int mn) {

    return d < 7 * ONE_PLY ? FutilityMargins[std::max(int(d), 1)][std::min(mn, 63)]
                           : 2 * VALUE_INFINITE;
  }

  // Reduction lookup tables (initialized at startup) and their access function
  int8_t Reductions[2][64][64]; // [pv][depth][moveNumber]

  template <bool PvNode> inline Depth reduction(Depth d, int mn) {

    return (Depth) Reductions[PvNode][std::min(int(d) / ONE_PLY, 63)][std::min(mn, 63)];
  }

  size_t PVSize, PVIdx;
  TimeManager TimeMgr;
  int BestMoveChanges;
  Value DrawValue[COLOR_NB];
  History Hist;
  Gains Gain;

  template <NodeType NT>
  Value search(Position& pos, Stack* ss, Value alpha, Value beta, Depth depth);

  template <NodeType NT, bool InCheck>
  Value qsearch(Position& pos, Stack* ss, Value alpha, Value beta, Depth depth);

  void id_loop(Position& pos);
  Value value_to_tt(Value v, int ply);
  Value value_from_tt(Value v, int ply);
  bool check_is_dangerous(const Position& pos, Move move, Value futilityBase, Value beta);
  bool allows(const Position& pos, Move first, Move second);
  bool refutes(const Position& pos, Move first, Move second);
  string uci_pv(const Position& pos, int depth, Value alpha, Value beta);

  struct Skill {
    Skill(int l) : level(l), best(MOVE_NONE) {}
   ~Skill() {
      if (enabled()) // Swap best PV line with the sub-optimal one
          std::swap(RootMoves[0], *std::find(RootMoves.begin(),
                    RootMoves.end(), best ? best : pick_move()));
    }

    bool enabled() const { return level < 20; }
    bool time_to_pick(int depth) const { return depth == 1 + level; }
    Move pick_move();

    int level;
    Move best;
  };

} // namespace


/// Search::init() is called during startup to initialize various lookup tables

void Search::init() {

  int d;  // depth (ONE_PLY == 2)
  int hd; // half depth (ONE_PLY == 1)
  int mc; // moveCount

  // Init reductions array
  for (hd = 1; hd < 64; hd++) for (mc = 1; mc < 64; mc++)
  {
      double    pvRed = log(double(hd)) * log(double(mc)) / 3.0;
      double nonPVRed = 0.33 + log(double(hd)) * log(double(mc)) / 2.25;
      Reductions[1][hd][mc] = (int8_t) (   pvRed >= 1.0 ? floor(   pvRed * int(ONE_PLY)) : 0);
      Reductions[0][hd][mc] = (int8_t) (nonPVRed >= 1.0 ? floor(nonPVRed * int(ONE_PLY)) : 0);
  }

  // Init futility margins array
  for (d = 1; d < 16; d++) for (mc = 0; mc < 64; mc++)
      FutilityMargins[d][mc] = Value(112 * int(log(double(d * d) / 2) / log(2.0) + 1.001) - 8 * mc + 45);

  // Init futility move count array
  for (d = 0; d < 32; d++)
      FutilityMoveCounts[d] = int(3.001 + 0.25 * pow(double(d), 2.0));
}


/// Search::perft() is our utility to verify move generation. All the leaf nodes
/// up to the given depth are generated and counted and the sum returned.

size_t Search::perft(Position& pos, Depth depth) {

  // At the last ply just return the number of legal moves (leaf nodes)
  if (depth == ONE_PLY)
      return MoveList<LEGAL>(pos).size();

  StateInfo st;
  size_t cnt = 0;
  CheckInfo ci(pos);

  for (const MoveStack& ms : MoveList<LEGAL>(pos))
  {
      pos.do_move(ms.move, st, ci, pos.move_gives_check(ms.move, ci));
      cnt += perft(pos, depth - ONE_PLY);
      pos.undo_move(ms.move);
  }

  return cnt;
}


/// Search::think() is the external interface to Stockfish's search, and is
/// called by the main thread when the program receives the UCI 'go' command. It
/// searches from RootPos and at the end prints the "bestmove" to output.

void Search::think() {

  static PolyglotBook book; // Defined static to initialize the PRNG only once

  RootColor = RootPos.side_to_move();
  TimeMgr.init(Limits, RootPos.startpos_ply_counter(), RootColor);

  if (RootMoves.empty())
  {
      RootMoves.push_back(MOVE_NONE);
      sync_cout << "info depth 0 score "
                << score_to_uci(RootPos.checkers() ? -VALUE_MATE : VALUE_DRAW)
                << sync_endl;

      goto finalize;
  }

  if (Options["OwnBook"] && !Limits.infinite && !Limits.mate)
  {
      Move bookMove = book.probe(RootPos, Options["Book File"], Options["Best Book Move"]);

      if (bookMove && std::count(RootMoves.begin(), RootMoves.end(), bookMove))
      {
          std::swap(RootMoves[0], *std::find(RootMoves.begin(), RootMoves.end(), bookMove));
          goto finalize;
      }
  }

  if (Options["Contempt Factor"] && !Options["UCI_AnalyseMode"])
  {
      int cf = Options["Contempt Factor"] * PawnValueMg / 100; // From centipawns
      cf = cf * Material::game_phase(RootPos) / PHASE_MIDGAME; // Scale down with phase
      DrawValue[ RootColor] = VALUE_DRAW - Value(cf);
      DrawValue[~RootColor] = VALUE_DRAW + Value(cf);
  }
  else
      DrawValue[WHITE] = DrawValue[BLACK] = VALUE_DRAW;

  if (Options["Use Search Log"])
  {
      Log log(Options["Search Log Filename"]);
      log << "\nSearching: "  << RootPos.fen()
          << "\ninfinite: "   << Limits.infinite
          << " ponder: "      << Limits.ponder
          << " time: "        << Limits.time[RootColor]
          << " increment: "   << Limits.inc[RootColor]
          << " moves to go: " << Limits.movestogo
          << std::endl;
  }

  // Reset the threads, still sleeping: will be wake up at split time
  for (Thread* th : Threads)
      th->maxPly = 0;

  Threads.sleepWhileIdle = Options["Use Sleeping Threads"];

  // Set best timer interval to avoid lagging under time pressure. Timer is
  // used to check for remaining available thinking time.
  Threads.timer->msec =
  Limits.use_time_management() ? std::min(100, std::max(TimeMgr.available_time() / 16, TimerResolution)) :
                  Limits.nodes ? 2 * TimerResolution
                               : 100;

  Threads.timer->notify_one(); // Wake up the recurring timer

  id_loop(RootPos); // Let's start searching !

  Threads.timer->msec = 0; // Stop the timer
  Threads.sleepWhileIdle = true; // Send idle threads to sleep

  if (Options["Use Search Log"])
  {
      Time::point elapsed = Time::now() - SearchTime + 1;

      Log log(Options["Search Log Filename"]);
      log << "Nodes: "          << RootPos.nodes_searched()
          << "\nNodes/second: " << RootPos.nodes_searched() * 1000 / elapsed
          << "\nBest move: "    << move_to_san(RootPos, RootMoves[0].pv[0]);

      StateInfo st;
      RootPos.do_move(RootMoves[0].pv[0], st);
      log << "\nPonder move: " << move_to_san(RootPos, RootMoves[0].pv[1]) << std::endl;
      RootPos.undo_move(RootMoves[0].pv[0]);
  }

finalize:

  // When we reach max depth we arrive here even without Signals.stop is raised,
  // but if we are pondering or in infinite search, according to UCI protocol,
  // we shouldn't print the best move before the GUI sends a "stop" or "ponderhit"
  // command. We simply wait here until GUI sends one of those commands (that
  // raise Signals.stop).
  if (!Signals.stop && (Limits.ponder || Limits.infinite))
  {
      Signals.stopOnPonderhit = true;
      RootPos.this_thread()->wait_for(Signals.stop);
  }

  // Best move could be MOVE_NONE when searching on a stalemate position
  sync_cout << "bestmove " << move_to_uci(RootMoves[0].pv[0], RootPos.is_chess960())
            << " ponder "  << move_to_uci(RootMoves[0].pv[1], RootPos.is_chess960())
            << sync_endl;
}


namespace {

  // id_loop() is the main iterative deepening loop. It calls search() repeatedly
  // with increasing depth until the allocated thinking time has been consumed,
  // user stops the search, or the maximum search depth is reached.

  void id_loop(Position& pos) {

    Stack ss[MAX_PLY_PLUS_2];
    int depth, prevBestMoveChanges;
    Value bestValue, alpha, beta, delta;
    bool bestMoveNeverChanged = true;

    memset(ss, 0, 4 * sizeof(Stack));
    depth = BestMoveChanges = 0;
    bestValue = delta = -VALUE_INFINITE;
    ss->currentMove = MOVE_NULL; // Hack to skip update gains
    TT.new_search();
    Hist.clear();
    Gain.clear();

    PVSize = Options["MultiPV"];
    Skill skill(Options["Skill Level"]);

    // Do we have to play with skill handicap? In this case enable MultiPV search
    // that we will use behind the scenes to retrieve a set of possible moves.
    if (skill.enabled() && PVSize < 4)
        PVSize = 4;

    PVSize = std::min(PVSize, RootMoves.size());

    // Iterative deepening loop until requested to stop or target depth reached
    while (++depth <= MAX_PLY && !Signals.stop && (!Limits.depth || depth <= Limits.depth))
    {
        // Save last iteration's scores before first PV line is searched and all
        // the move scores but the (new) PV are set to -VALUE_INFINITE.
        for (RootMove& rm : RootMoves)
            rm.prevScore = rm.score;

        prevBestMoveChanges = BestMoveChanges; // Only sensible when PVSize == 1
        BestMoveChanges = 0;

        // MultiPV loop. We perform a full root search for each PV line
        for (PVIdx = 0; PVIdx < PVSize; PVIdx++)
        {
            // Set aspiration window default width
            if (depth >= 5 && abs(RootMoves[PVIdx].prevScore) < VALUE_KNOWN_WIN)
            {
                delta = Value(16);
                alpha = RootMoves[PVIdx].prevScore - delta;
                beta  = RootMoves[PVIdx].prevScore + delta;
            }
            else
            {
                alpha = -VALUE_INFINITE;
                beta  =  VALUE_INFINITE;
            }

            // Start with a small aspiration window and, in case of fail high/low,
            // research with bigger window until not failing high/low anymore.
            while (true)
            {
                // Search starts from ss+1 to allow referencing (ss-1). This is
                // needed by update gains and ss copy when splitting at Root.
                bestValue = search<Root>(pos, ss+1, alpha, beta, depth * ONE_PLY);

                // Bring to front the best move. It is critical that sorting is
                // done with a stable algorithm because all the values but the first
                // and eventually the new best one are set to -VALUE_INFINITE and
                // we want to keep the same order for all the moves but the new
                // PV that goes to the front. Note that in case of MultiPV search
                // the already searched PV lines are preserved.
                sort<RootMove>(RootMoves.begin() + PVIdx, RootMoves.end());

                // Write PV back to transposition table in case the relevant
                // entries have been overwritten during the search.
                for (size_t i = 0; i <= PVIdx; i++)
                    RootMoves[i].insert_pv_in_tt(pos);

                // If search has been stopped return immediately. Sorting and
                // writing PV back to TT is safe becuase RootMoves is still
                // valid, although refers to previous iteration.
                if (Signals.stop)
                    return;

                // In case of failing high/low increase aspiration window and
                // research, otherwise exit the loop.
                if (bestValue > alpha && bestValue < beta)
                    break;

                // Give some update (without cluttering the UI) before to research
                if (Time::now() - SearchTime > 3000)
                    sync_cout << uci_pv(pos, depth, alpha, beta) << sync_endl;

                if (abs(bestValue) >= VALUE_KNOWN_WIN)
                {
                    alpha = -VALUE_INFINITE;
                    beta  =  VALUE_INFINITE;
                }
                else if (bestValue >= beta)
                {
                    beta += delta;
                    delta += delta / 2;
                }
                else
                {
                    Signals.failedLowAtRoot = true;
                    Signals.stopOnPonderhit = false;

                    alpha -= delta;
                    delta += delta / 2;
                }

                assert(alpha >= -VALUE_INFINITE && beta <= VALUE_INFINITE);
            }

            // Sort the PV lines searched so far and update the GUI
            sort<RootMove>(RootMoves.begin(), RootMoves.begin() + PVIdx + 1);

            if (PVIdx + 1 == PVSize || Time::now() - SearchTime > 3000)
                sync_cout << uci_pv(pos, depth, alpha, beta) << sync_endl;
        }

        // Do we need to pick now the sub-optimal best move ?
        if (skill.enabled() && skill.time_to_pick(depth))
            skill.pick_move();

        if (Options["Use Search Log"])
        {
            Log log(Options["Search Log Filename"]);
            log << pretty_pv(pos, depth, bestValue, Time::now() - SearchTime, &RootMoves[0].pv[0])
                << std::endl;
        }

        // Filter out startup noise when monitoring best move stability
        if (depth > 2 && BestMoveChanges)
            bestMoveNeverChanged = false;

        // Do we have found a "mate in x"?
        if (   Limits.mate
            && bestValue >= VALUE_MATE_IN_MAX_PLY
            && VALUE_MATE - bestValue <= 2 * Limits.mate)
            Signals.stop = true;

        // Do we have time for the next iteration? Can we stop searching now?
        if (Limits.use_time_management() && !Signals.stopOnPonderhit)
        {
            bool stop = false; // Local variable, not the volatile Signals.stop

            // Take in account some extra time if the best move has changed
            if (depth > 4 && depth < 50 &&  PVSize == 1)
                TimeMgr.pv_instability(BestMoveChanges, prevBestMoveChanges);

            // Stop search if most of available time is already consumed. We
            // probably don't have enough time to search the first move at the
            // next iteration anyway.
            if (Time::now() - SearchTime > (TimeMgr.available_time() * 62) / 100)
                stop = true;

            // Stop search early if one move seems to be much better than others
            if (    depth >= 12
                && !stop
                &&  PVSize == 1
                && (   (bestMoveNeverChanged &&  pos.captured_piece_type())
                    || Time::now() - SearchTime > (TimeMgr.available_time() * 40) / 100))
            {
                Value rBeta = bestValue - 2 * PawnValueMg;
                (ss+1)->excludedMove = RootMoves[0].pv[0];
                (ss+1)->skipNullMove = true;
                Value v = search<NonPV>(pos, ss+1, rBeta - 1, rBeta, (depth - 3) * ONE_PLY);
                (ss+1)->skipNullMove = false;
                (ss+1)->excludedMove = MOVE_NONE;

                if (v < rBeta)
                    stop = true;
            }

            if (stop)
            {
                // If we are allowed to ponder do not stop the search now but
                // keep pondering until GUI sends "ponderhit" or "stop".
                if (Limits.ponder)
                    Signals.stopOnPonderhit = true;
                else
                    Signals.stop = true;
            }
        }
    }
  }


  // search<>() is the main search function for both PV and non-PV nodes and for
  // normal and SplitPoint nodes. When called just after a split point the search
  // is simpler because we have already probed the hash table, done a null move
  // search, and searched the first move before splitting, we don't have to repeat
  // all this work again. We also don't need to store anything to the hash table
  // here: This is taken care of after we return from the split point.

  template <NodeType NT>
  Value search(Position& pos, Stack* ss, Value alpha, Value beta, Depth depth) {

    const bool PvNode   = (NT == PV || NT == Root || NT == SplitPointPV || NT == SplitPointRoot);
    const bool SpNode   = (NT == SplitPointPV || NT == SplitPointNonPV || NT == SplitPointRoot);
    const bool RootNode = (NT == Root || NT == SplitPointRoot);

    assert(alpha >= -VALUE_INFINITE && alpha < beta && beta <= VALUE_INFINITE);
    assert(PvNode || (alpha == beta - 1));
    assert(depth > DEPTH_ZERO);

    Move movesSearched[64];
    StateInfo st;
    const TTEntry *tte;
    SplitPoint* sp;
    Key posKey;
    Move ttMove, move, excludedMove, bestMove, threatMove;
    Depth ext, newDepth;
    Value bestValue, value, ttValue;
    Value eval, nullValue, futilityValue;
    bool inCheck, givesCheck, pvMove, singularExtensionNode;
    bool captureOrPromotion, dangerous, doFullDepthSearch;
    int moveCount, playedMoveCount;

    // Step 1. Initialize node
    Thread* thisThread = pos.this_thread();
    moveCount = playedMoveCount = 0;
    inCheck = pos.checkers();

    if (SpNode)
    {
        sp = ss->sp;
        bestMove   = sp->bestMove;
        threatMove = sp->threatMove;
        bestValue  = sp->bestValue;
        tte = nullptr;
        ttMove = excludedMove = MOVE_NONE;
        ttValue = VALUE_NONE;

        assert(sp->bestValue > -VALUE_INFINITE && sp->moveCount > 0);

        goto split_point_start;
    }

    bestValue = -VALUE_INFINITE;
    ss->currentMove = threatMove = (ss+1)->excludedMove = bestMove = MOVE_NONE;
    ss->ply = (ss-1)->ply + 1;
    (ss+1)->skipNullMove = false; (ss+1)->reduction = DEPTH_ZERO;
    (ss+2)->killers[0] = (ss+2)->killers[1] = MOVE_NONE;

    // Used to send selDepth info to GUI
    if (PvNode && thisThread->maxPly < ss->ply)
        thisThread->maxPly = ss->ply;

    if (!RootNode)
    {
        // Step 2. Check for aborted search and immediate draw
        if (Signals.stop || pos.is_draw<false>() || ss->ply > MAX_PLY)
            return DrawValue[pos.side_to_move()];

        // Step 3. Mate distance pruning. Even if we mate at the next move our score
        // would be at best mate_in(ss->ply+1), but if alpha is already bigger because
        // a shorter mate was found upward in the tree then there is no need to search
        // further, we will never beat current alpha. Same logic but with reversed signs
        // applies also in the opposite condition of being mated instead of giving mate,
        // in this case return a fail-high score.
        alpha = std::max(mated_in(ss->ply), alpha);
        beta = std::min(mate_in(ss->ply+1), beta);
        if (alpha >= beta)
            return alpha;
    }

    // Step 4. Transposition table lookup
    // We don't want the score of a partial search to overwrite a previous full search
    // TT value, so we use a different position key in case of an excluded move.
    excludedMove = ss->excludedMove;
    posKey = excludedMove ? pos.exclusion_key() : pos.key();
    tte = TT.probe(posKey);
    ttMove = RootNode ? RootMoves[PVIdx].pv[0] : tte ? tte->move() : MOVE_NONE;
    ttValue = tte ? value_from_tt(tte->value(), ss->ply) : VALUE_NONE;

    // At PV nodes we check for exact scores, while at non-PV nodes we check for
    // a fail high/low. Biggest advantage at probing at PV nodes is to have a
    // smooth experience in analysis mode. We don't probe at Root nodes otherwise
    // we should also update RootMoveList to avoid bogus output.
    if (   !RootNode
        && tte
        && tte->depth() >= depth
        && ttValue != VALUE_NONE // Only in case of TT access race
        && (           PvNode ?  tte->type() == BOUND_EXACT
            : ttValue >= beta ? (tte->type() & BOUND_LOWER)
                              : (tte->type() & BOUND_UPPER)))
    {
        TT.refresh(tte);
        ss->currentMove = ttMove; // Can be MOVE_NONE

        if (    ttValue >= beta
            &&  ttMove
            && !pos.is_capture_or_promotion(ttMove)
            &&  ttMove != ss->killers[0])
        {
            ss->killers[1] = ss->killers[0];
            ss->killers[0] = ttMove;
        }
        return ttValue;
    }

    // Step 5. Evaluate the position statically and update parent's gain statistics
    if (inCheck)
        ss->staticEval = ss->evalMargin = eval = VALUE_NONE;

    else if (tte)
    {
        // Never assume anything on values stored in TT
        if (  (ss->staticEval = eval = tte->eval_value()) == VALUE_NONE
            ||(ss->evalMargin = tte->eval_margin()) == VALUE_NONE)
            eval = ss->staticEval = evaluate(pos, ss->evalMargin);

        // Can ttValue be used as a better position evaluation?
        if (ttValue != VALUE_NONE)
            if (   ((tte->type() & BOUND_LOWER) && ttValue > eval)
                || ((tte->type() & BOUND_UPPER) && ttValue < eval))
                eval = ttValue;
    }
    else
    {
        eval = ss->staticEval = evaluate(pos, ss->evalMargin);
        TT.store(posKey, VALUE_NONE, BOUND_NONE, DEPTH_NONE, MOVE_NONE,
                 ss->staticEval, ss->evalMargin);
    }

    // Update gain for the parent non-capture move given the static position
    // evaluation before and after the move.
    if (   (move = (ss-1)->currentMove) != MOVE_NULL
        && (ss-1)->staticEval != VALUE_NONE
        &&  ss->staticEval != VALUE_NONE
        && !pos.captured_piece_type()
        &&  type_of(move) == NORMAL)
    {
        Square to = to_sq(move);
        Gain.update(pos.piece_on(to), to, -(ss-1)->staticEval - ss->staticEval);
    }

    // Step 6. Razoring (is omitted in PV nodes)
    if (   !PvNode
        &&  depth < 4 * ONE_PLY
        && !inCheck
        &&  eval + razor_margin(depth) < beta
        &&  ttMove == MOVE_NONE
        &&  abs(beta) < VALUE_MATE_IN_MAX_PLY
        && !pos.pawn_on_7th(pos.side_to_move()))
    {
        Value rbeta = beta - razor_margin(depth);
        Value v = qsearch<NonPV, false>(pos, ss, rbeta-1, rbeta, DEPTH_ZERO);
        if (v < rbeta)
            // Logically we should return (v + razor_margin(depth)), but
            // surprisingly this did slightly weaker in tests.
            return v;
    }

    // Step 7. Static null move pruning (is omitted in PV nodes)
    // We're betting that the opponent doesn't have a move that will reduce
    // the score by more than futility_margin(depth) if we do a null move.
    if (   !PvNode
        && !ss->skipNullMove
        &&  depth < 4 * ONE_PLY
        && !inCheck
        &&  eval - FutilityMargins[depth][0] >= beta
        &&  abs(beta) < VALUE_MATE_IN_MAX_PLY
        &&  pos.non_pawn_material(pos.side_to_move()))
        return eval - FutilityMargins[depth][0];

    // Step 8. Null move search with verification search (is omitted in PV nodes)
    if (   !PvNode
        && !ss->skipNullMove
        &&  depth > ONE_PLY
        && !inCheck
        &&  eval >= beta
        &&  abs(beta) < VALUE_MATE_IN_MAX_PLY
        &&  pos.non_pawn_material(pos.side_to_move()))
    {
        ss->currentMove = MOVE_NULL;

        // Null move dynamic reduction based on depth
        Depth R = 3 * ONE_PLY + depth / 4;

        // Null move dynamic reduction based on value
        if (eval - PawnValueMg > beta)
            R += ONE_PLY;

        pos.do_null_move(st);
        (ss+1)->skipNullMove = true;
        nullValue = depth-R < ONE_PLY ? -qsearch<NonPV, false>(pos, ss+1, -beta, -alpha, DEPTH_ZERO)
                                      : - search<NonPV>(pos, ss+1, -beta, -alpha, depth-R);
        (ss+1)->skipNullMove = false;
        pos.undo_null_move();

        if (nullValue >= beta)
        {
            // Do not return unproven mate scores
            if (nullValue >= VALUE_MATE_IN_MAX_PLY)
                nullValue = beta;

            if (depth < 6 * ONE_PLY)
                return nullValue;

            // Do verification search at high depths
            ss->skipNullMove = true;
            Value v = search<NonPV>(pos, ss, alpha, beta, depth-R);
            ss->skipNullMove = false;

            if (v >= beta)
                return nullValue;
        }
        else
        {
            // The null move failed low, which means that we may be faced with
            // some kind of threat. If the previous move was reduced, check if
            // the move that refuted the null move was somehow connected to the
            // move which was reduced. If a connection is found, return a fail
            // low score (which will cause the reduced move to fail high in the
            // parent node, which will trigger a re-search with full depth).
            threatMove = (ss+1)->currentMove;

            if (   depth < 5 * ONE_PLY
                && (ss-1)->reduction
                && threatMove != MOVE_NONE
                && allows(pos, (ss-1)->currentMove, threatMove))
                return beta - 1;
        }
    }

    // Step 9. ProbCut (is omitted in PV nodes)
    // If we have a very good capture (i.e. SEE > seeValues[captured_piece_type])
    // and a reduced search returns a value much above beta, we can (almost) safely
    // prune the previous move.
    if (   !PvNode
        &&  depth >= 5 * ONE_PLY
        && !inCheck
        && !ss->skipNullMove
        &&  excludedMove == MOVE_NONE
        &&  abs(beta) < VALUE_MATE_IN_MAX_PLY)
    {
        Value rbeta = beta + 200;
        Depth rdepth = depth - ONE_PLY - 3 * ONE_PLY;

        assert(rdepth >= ONE_PLY);
        assert((ss-1)->currentMove != MOVE_NONE);
        assert((ss-1)->currentMove != MOVE_NULL);

        MovePicker mp(pos, ttMove, Hist, pos.captured_piece_type());
        CheckInfo ci(pos);

        while ((move = mp.next_move<false>()) != MOVE_NONE)
            if (pos.pl_move_is_legal(move, ci.pinned))
            {
                ss->currentMove = move;
                pos.do_move(move, st, ci, pos.move_gives_check(move, ci));
                value = -search<NonPV>(pos, ss+1, -rbeta, -rbeta+1, rdepth);
                pos.undo_move(move);
                if (value >= rbeta)
                    return value;
            }
    }

    // Step 10. Internal iterative deepening
    if (   depth >= (PvNode ? 5 * ONE_PLY : 8 * ONE_PLY)
        && ttMove == MOVE_NONE
        && (PvNode || (!inCheck && ss->staticEval + Value(256) >= beta)))
    {
        Depth d = (PvNode ? depth - 2 * ONE_PLY : depth / 2);

        ss->skipNullMove = true;
        search<PvNode ? PV : NonPV>(pos, ss, alpha, beta, d);
        ss->skipNullMove = false;

        tte = TT.probe(posKey);
        ttMove = tte ? tte->move() : MOVE_NONE;
    }

split_point_start: // At split points actual search starts from here

    MovePicker mp(pos, ttMove, depth, Hist, ss, PvNode ? -VALUE_INFINITE : beta);
    CheckInfo ci(pos);
    value = bestValue; // Workaround a bogus 'uninitialized' warning under gcc
    singularExtensionNode =   !RootNode
                           && !SpNode
                           &&  depth >= (PvNode ? 6 * ONE_PLY : 8 * ONE_PLY)
                           &&  ttMove != MOVE_NONE
                           && !excludedMove // Recursive singular search is not allowed
                           && (tte->type() & BOUND_LOWER)
                           &&  tte->depth() >= depth - 3 * ONE_PLY;

    // Step 11. Loop through moves
    // Loop through all pseudo-legal moves until no moves remain or a beta cutoff occurs
    while ((move = mp.next_move<SpNode>()) != MOVE_NONE)
    {
      assert(is_ok(move));

      if (move == excludedMove)
          continue;

      // At root obey the "searchmoves" option and skip moves not listed in Root
      // Move List, as a consequence any illegal move is also skipped. In MultiPV
      // mode we also skip PV moves which have been already searched.
      if (RootNode && !std::count(RootMoves.begin() + PVIdx, RootMoves.end(), move))
          continue;

      if (SpNode)
      {
          // Shared counter cannot be decremented later if move turns out to be illegal
          if (!pos.pl_move_is_legal(move, ci.pinned))
              continue;

          moveCount = ++sp->moveCount;
          sp->mutex.unlock();
      }
      else
          moveCount++;

      if (RootNode)
      {
          Signals.firstRootMove = (moveCount == 1);

          if (thisThread == Threads.main_thread() && Time::now() - SearchTime > 3000)
              sync_cout << "info depth " << depth / ONE_PLY
                        << " currmove " << move_to_uci(move, pos.is_chess960())
                        << " currmovenumber " << moveCount + PVIdx << sync_endl;
      }

      ext = DEPTH_ZERO;
      captureOrPromotion = pos.is_capture_or_promotion(move);
      givesCheck = pos.move_gives_check(move, ci);
      dangerous =   givesCheck
                 || pos.is_passed_pawn_push(move)
                 || type_of(move) == CASTLE
                 || (   captureOrPromotion // Entering a pawn endgame?
                     && type_of(pos.piece_on(to_sq(move))) != PAWN
                     && type_of(move) == NORMAL
                     && (  pos.non_pawn_material(WHITE) + pos.non_pawn_material(BLACK)
                         - PieceValue[MG][pos.piece_on(to_sq(move))] == VALUE_ZERO));

      // Step 12. Extend checks and, in PV nodes, also dangerous moves
      if (PvNode && dangerous)
          ext = ONE_PLY;

      else if (givesCheck && pos.see_sign(move) >= 0)
          ext = ONE_PLY / 2;

      // Singular extension search. If all moves but one fail low on a search of
      // (alpha-s, beta-s), and just one fails high on (alpha, beta), then that move
      // is singular and should be extended. To verify this we do a reduced search
      // on all the other moves but the ttMove, if result is lower than ttValue minus
      // a margin then we extend ttMove.
      if (    singularExtensionNode
          &&  move == ttMove
          && !ext
          &&  pos.pl_move_is_legal(move, ci.pinned)
          &&  abs(ttValue) < VALUE_KNOWN_WIN)
      {
          assert(ttValue != VALUE_NONE);

          Value rBeta = ttValue - int(depth);
          ss->excludedMove = move;
          ss->skipNullMove = true;
          value = search<NonPV>(pos, ss, rBeta - 1, rBeta, depth / 2);
          ss->skipNullMove = false;
          ss->excludedMove = MOVE_NONE;

          if (value < rBeta)
              ext = ONE_PLY;
      }

      // Update current move (this must be done after singular extension search)
      newDepth = depth - ONE_PLY + ext;

      // Step 13. Futility pruning (is omitted in PV nodes)
      if (   !PvNode
          && !captureOrPromotion
          && !inCheck
          && !dangerous
          &&  move != ttMove
          && (bestValue > VALUE_MATED_IN_MAX_PLY || (   bestValue == -VALUE_INFINITE
                                                     && alpha > VALUE_MATED_IN_MAX_PLY)))
      {
          // Move count based pruning
          if (   depth < 16 * ONE_PLY
              && moveCount >= FutilityMoveCounts[depth]
              && (!threatMove || !refutes(pos, move, threatMove)))
          {
              if (SpNode)
                  sp->mutex.lock();

              continue;
          }

          // Value based pruning
          // We illogically ignore reduction condition depth >= 3*ONE_PLY for predicted depth,
          // but fixing this made program slightly weaker.
          Depth predictedDepth = newDepth - reduction<PvNode>(depth, moveCount);
          futilityValue =  ss->staticEval + ss->evalMargin + futility_margin(predictedDepth, moveCount)
                         + Gain[pos.piece_moved(move)][to_sq(move)];

          if (futilityValue < beta)
          {
              if (SpNode)
                  sp->mutex.lock();

              continue;
          }

          // Prune moves with negative SEE at low depths
          if (   predictedDepth < 2 * ONE_PLY
              && pos.see_sign(move) < 0)
          {
              if (SpNode)
                  sp->mutex.lock();

              continue;
          }
      }

      // Check for legality only before to do the move
      if (!RootNode && !SpNode && !pos.pl_move_is_legal(move, ci.pinned))
      {
          moveCount--;
          continue;
      }

      pvMove = PvNode && moveCount == 1;
      ss->currentMove = move;
      if (!SpNode && !captureOrPromotion && playedMoveCount < 64)
          movesSearched[playedMoveCount++] = move;

      // Step 14. Make the move
      pos.do_move(move, st, ci, givesCheck);

      // Step 15. Reduced depth search (LMR). If the move fails high will be
      // re-searched at full depth.
      if (    depth > 3 * ONE_PLY
          && !pvMove
          && !captureOrPromotion
          && !dangerous
          &&  move != ttMove
          &&  move != ss->killers[0]
          &&  move != ss->killers[1])
      {
          ss->reduction = reduction<PvNode>(depth, moveCount);
          Depth d = std::max(newDepth - ss->reduction, ONE_PLY);
          alpha = SpNode ? sp->alpha : alpha;

          value = -search<NonPV>(pos, ss+1, -(alpha+1), -alpha, d);

          doFullDepthSearch = (value > alpha && ss->reduction != DEPTH_ZERO);
          ss->reduction = DEPTH_ZERO;
      }
      else
          doFullDepthSearch = !pvMove;

      // Step 16. Full depth search, when LMR is skipped or fails high
      if (doFullDepthSearch)
      {
          alpha = SpNode ? sp->alpha : alpha;
          value = newDepth < ONE_PLY ?
                          givesCheck ? -qsearch<NonPV,  true>(pos, ss+1, -(alpha+1), -alpha, DEPTH_ZERO)
                                     : -qsearch<NonPV, false>(pos, ss+1, -(alpha+1), -alpha, DEPTH_ZERO)
                                     : - search<NonPV>(pos, ss+1, -(alpha+1), -alpha, newDepth);
      }

      // Only for PV nodes do a full PV search on the first move or after a fail
      // high, in the latter case search only if value < beta, otherwise let the
      // parent node to fail low with value <= alpha and to try another move.
      if (PvNode && (pvMove || (value > alpha && (RootNode || value < beta))))
          value = newDepth < ONE_PLY ?
                          givesCheck ? -qsearch<PV,  true>(pos, ss+1, -beta, -alpha, DEPTH_ZERO)
                                     : -qsearch<PV, false>(pos, ss+1, -beta, -alpha, DEPTH_ZERO)
                                     : - search<PV>(pos, ss+1, -beta, -alpha, newDepth);
      // Step 17. Undo move
      pos.undo_move(move);

      assert(value > -VALUE_INFINITE && value < VALUE_INFINITE);

      // Step 18. Check for new best move
      if (SpNode)
      {
          sp->mutex.lock();
          bestValue = sp->bestValue;
          alpha = sp->alpha;
      }

      // Finished searching the move. If Signals.stop is true, the search
      // was aborted because the user interrupted the search or because we
      // ran out of time. In this case, the return value of the search cannot
      // be trusted, and we don't update the best move and/or PV.
      if (Signals.stop || thisThread->cutoff_occurred())
          return value; // To avoid returning VALUE_INFINITE

      if (RootNode)
      {
          RootMove& rm = *std::find(RootMoves.begin(), RootMoves.end(), move);

          // PV move or new best move ?
          if (pvMove || value > alpha)
          {
              rm.score = value;
              rm.extract_pv_from_tt(pos);

              // We record how often the best move has been changed in each
              // iteration. This information is used for time management: When
              // the best move changes frequently, we allocate some more time.
              if (!pvMove)
                  BestMoveChanges++;
          }
          else
              // All other moves but the PV are set to the lowest value, this
              // is not a problem when sorting becuase sort is stable and move
              // position in the list is preserved, just the PV is pushed up.
              rm.score = -VALUE_INFINITE;
      }

      if (value > bestValue)
      {
          bestValue = SpNode ? sp->bestValue = value : value;

          if (value > alpha)
          {
              bestMove = SpNode ? sp->bestMove = move : move;

              if (PvNode && value < beta) // Update alpha! Always alpha < beta
                  alpha = SpNode ? sp->alpha = value : value;
              else
              {
                  assert(value >= beta); // Fail high

                  if (SpNode)
                      sp->cutoff = true;

                  break;
              }
          }
      }

      // Step 19. Check for splitting the search
      if (   !SpNode
          &&  depth >= Threads.minimumSplitDepth
          &&  Threads.available_slave(thisThread)
          &&  thisThread->splitPointsSize < MAX_SPLITPOINTS_PER_THREAD)
      {
          assert(bestValue < beta);

          thisThread->split<FakeSplit>(pos, ss, alpha, beta, &bestValue, &bestMove,
                                       depth, threatMove, moveCount, &mp, NT);
          if (bestValue >= beta)
              break;
      }
    }

    if (SpNode)
        return bestValue;

    // Step 20. Check for mate and stalemate
    // All legal moves have been searched and if there are no legal moves, it
    // must be mate or stalemate. Note that we can have a false positive in
    // case of Signals.stop or thread.cutoff_occurred() are set, but this is
    // harmless because return value is discarded anyhow in the parent nodes.
    // If we are in a singular extension search then return a fail low score.
    // A split node has at least one move, the one tried before to be splitted.
    if (!moveCount)
        return  excludedMove ? alpha
              : inCheck ? mated_in(ss->ply) : DrawValue[pos.side_to_move()];

    // If we have pruned all the moves without searching return a fail-low score
    if (bestValue == -VALUE_INFINITE)
    {
        assert(!playedMoveCount);

        bestValue = alpha;
    }

    if (bestValue >= beta) // Failed high
    {
        TT.store(posKey, value_to_tt(bestValue, ss->ply), BOUND_LOWER, depth,
                 bestMove, ss->staticEval, ss->evalMargin);

        if (!pos.is_capture_or_promotion(bestMove) && !inCheck)
        {
            if (bestMove != ss->killers[0])
            {
                ss->killers[1] = ss->killers[0];
                ss->killers[0] = bestMove;
            }

            // Increase history value of the cut-off move
            Value bonus = Value(int(depth) * int(depth));
            Hist.update(pos.piece_moved(bestMove), to_sq(bestMove), bonus);

            // Decrease history of all the other played non-capture moves
            for (int i = 0; i < playedMoveCount - 1; i++)
            {
                Move m = movesSearched[i];
                Hist.update(pos.piece_moved(m), to_sq(m), -bonus);
            }
        }
    }
    else // Failed low or PV search
        TT.store(posKey, value_to_tt(bestValue, ss->ply),
                 PvNode && bestMove != MOVE_NONE ? BOUND_EXACT : BOUND_UPPER,
                 depth, bestMove, ss->staticEval, ss->evalMargin);

    assert(bestValue > -VALUE_INFINITE && bestValue < VALUE_INFINITE);

    return bestValue;
  }


  // qsearch() is the quiescence search function, which is called by the main
  // search function when the remaining depth is zero (or, to be more precise,
  // less than ONE_PLY).

  template <NodeType NT, bool InCheck>
  Value qsearch(Position& pos, Stack* ss, Value alpha, Value beta, Depth depth) {

    const bool PvNode = (NT == PV);

    assert(NT == PV || NT == NonPV);
    assert(InCheck == !!pos.checkers());
    assert(alpha >= -VALUE_INFINITE && alpha < beta && beta <= VALUE_INFINITE);
    assert(PvNode || (alpha == beta - 1));
    assert(depth <= DEPTH_ZERO);

    StateInfo st;
    const TTEntry* tte;
    Key posKey;
    Move ttMove, move, bestMove;
    Value bestValue, value, ttValue, futilityValue, futilityBase, oldAlpha;
    bool givesCheck, enoughMaterial, evasionPrunable;
    Depth ttDepth;

    // To flag BOUND_EXACT a node with eval above alpha and no available moves
    if (PvNode)
        oldAlpha = alpha;

    ss->currentMove = bestMove = MOVE_NONE;
    ss->ply = (ss-1)->ply + 1;

    // Check for an instant draw or maximum ply reached
    if (pos.is_draw<true>() || ss->ply > MAX_PLY)
        return DrawValue[pos.side_to_move()];

    // Transposition table lookup. At PV nodes, we don't use the TT for
    // pruning, but only for move ordering.
    posKey = pos.key();
    tte = TT.probe(posKey);
    ttMove = tte ? tte->move() : MOVE_NONE;
    ttValue = tte ? value_from_tt(tte->value(),ss->ply) : VALUE_NONE;

    // Decide whether or not to include checks, this fixes also the type of
    // TT entry depth that we are going to use. Note that in qsearch we use
    // only two types of depth in TT: DEPTH_QS_CHECKS or DEPTH_QS_NO_CHECKS.
    ttDepth = InCheck || depth >= DEPTH_QS_CHECKS ? DEPTH_QS_CHECKS
                                                  : DEPTH_QS_NO_CHECKS;
    if (   tte
        && tte->depth() >= ttDepth
        && ttValue != VALUE_NONE // Only in case of TT access race
        && (           PvNode ?  tte->type() == BOUND_EXACT
            : ttValue >= beta ? (tte->type() & BOUND_LOWER)
                              : (tte->type() & BOUND_UPPER)))
    {
        ss->currentMove = ttMove; // Can be MOVE_NONE
        return ttValue;
    }

    // Evaluate the position statically
    if (InCheck)
    {
        ss->staticEval = ss->evalMargin = VALUE_NONE;
        bestValue = futilityBase = -VALUE_INFINITE;
        enoughMaterial = false;
    }
    else
    {
        if (tte)
        {
            // Never assume anything on values stored in TT
            if (  (ss->staticEval = bestValue = tte->eval_value()) == VALUE_NONE
                ||(ss->evalMargin = tte->eval_margin()) == VALUE_NONE)
                ss->staticEval = bestValue = evaluate(pos, ss->evalMargin);
        }
        else
            ss->staticEval = bestValue = evaluate(pos, ss->evalMargin);

        // Stand pat. Return immediately if static value is at least beta
        if (bestValue >= beta)
        {
            if (!tte)
                TT.store(pos.key(), value_to_tt(bestValue, ss->ply), BOUND_LOWER,
                         DEPTH_NONE, MOVE_NONE, ss->staticEval, ss->evalMargin);

            return bestValue;
        }

        if (PvNode && bestValue > alpha)
            alpha = bestValue;

        futilityBase = ss->staticEval + ss->evalMargin + Value(128);
        enoughMaterial = pos.non_pawn_material(pos.side_to_move()) > RookValueMg;
    }

    // Initialize a MovePicker object for the current position, and prepare
    // to search the moves. Because the depth is <= 0 here, only captures,
    // queen promotions and checks (only if depth >= DEPTH_QS_CHECKS) will
    // be generated.
    MovePicker mp(pos, ttMove, depth, Hist, to_sq((ss-1)->currentMove));
    CheckInfo ci(pos);

    // Loop through the moves until no moves remain or a beta cutoff occurs
    while ((move = mp.next_move<false>()) != MOVE_NONE)
    {
      assert(is_ok(move));

      givesCheck = pos.move_gives_check(move, ci);

      // Futility pruning
      if (   !PvNode
          && !InCheck
          && !givesCheck
          &&  move != ttMove
          &&  enoughMaterial
          &&  type_of(move) != PROMOTION
          && !pos.is_passed_pawn_push(move))
      {
          futilityValue =  futilityBase
                         + PieceValue[EG][pos.piece_on(to_sq(move))]
                         + (type_of(move) == ENPASSANT ? PawnValueEg : VALUE_ZERO);

          if (futilityValue < beta)
          {
              bestValue = std::max(bestValue, futilityValue);
              continue;
          }

          // Prune moves with negative or equal SEE
          if (   futilityBase < beta
              && depth < DEPTH_ZERO
              && pos.see(move) <= 0)
          {
              bestValue = std::max(bestValue, futilityBase);
              continue;
          }
      }

      // Detect non-capture evasions that are candidate to be pruned
      evasionPrunable =   !PvNode
                       &&  InCheck
                       &&  bestValue > VALUE_MATED_IN_MAX_PLY
                       && !pos.is_capture(move)
                       && !pos.can_castle(pos.side_to_move());

      // Don't search moves with negative SEE values
      if (   !PvNode
          && (!InCheck || evasionPrunable)
          &&  move != ttMove
          &&  type_of(move) != PROMOTION
          &&  pos.see_sign(move) < 0)
          continue;

      // Don't search useless checks
      if (   !PvNode
          && !InCheck
          &&  givesCheck
          &&  move != ttMove
          && !pos.is_capture_or_promotion(move)
          &&  ss->staticEval + PawnValueMg / 4 < beta
          && !check_is_dangerous(pos, move, futilityBase, beta))
          continue;

      // Check for legality only before to do the move
      if (!pos.pl_move_is_legal(move, ci.pinned))
          continue;

      ss->currentMove = move;

      // Make and search the move
      pos.do_move(move, st, ci, givesCheck);
      value = givesCheck ? -qsearch<NT,  true>(pos, ss+1, -beta, -alpha, depth - ONE_PLY)
                         : -qsearch<NT, false>(pos, ss+1, -beta, -alpha, depth - ONE_PLY);
      pos.undo_move(move);

      assert(value > -VALUE_INFINITE && value < VALUE_INFINITE);

      // Check for new best move
      if (value > bestValue)
      {
          bestValue = value;

          if (value > alpha)
          {
              if (PvNode && value < beta) // Update alpha here! Always alpha < beta
              {
                  alpha = value;
                  bestMove = move;
              }
              else // Fail high
              {
                  TT.store(posKey, value_to_tt(value, ss->ply), BOUND_LOWER,
                           ttDepth, move, ss->staticEval, ss->evalMargin);

                  return value;
              }
          }
       }
    }

    // All legal moves have been searched. A special case: If we're in check
    // and no legal moves were found, it is checkmate.
    if (InCheck && bestValue == -VALUE_INFINITE)
        return mated_in(ss->ply); // Plies to mate from the root

    TT.store(posKey, value_to_tt(bestValue, ss->ply),
             PvNode && bestValue > oldAlpha ? BOUND_EXACT : BOUND_UPPER,
             ttDepth, bestMove, ss->staticEval, ss->evalMargin);

    assert(bestValue > -VALUE_INFINITE && bestValue < VALUE_INFINITE);

    return bestValue;
  }


  // value_to_tt() adjusts a mate score from "plies to mate from the root" to
  // "plies to mate from the current position". Non-mate scores are unchanged.
  // The function is called before storing a value to the transposition table.

  Value value_to_tt(Value v, int ply) {

    assert(v != VALUE_NONE);

    return  v >= VALUE_MATE_IN_MAX_PLY  ? v + ply
          : v <= VALUE_MATED_IN_MAX_PLY ? v - ply : v;
  }


  // value_from_tt() is the inverse of value_to_tt(): It adjusts a mate score
  // from the transposition table (where refers to the plies to mate/be mated
  // from current position) to "plies to mate/be mated from the root".

  Value value_from_tt(Value v, int ply) {

    return  v == VALUE_NONE             ? VALUE_NONE
          : v >= VALUE_MATE_IN_MAX_PLY  ? v - ply
          : v <= VALUE_MATED_IN_MAX_PLY ? v + ply : v;
  }


  // check_is_dangerous() tests if a checking move can be pruned in qsearch()

  bool check_is_dangerous(const Position& pos, Move move, Value futilityBase, Value beta)
  {
    Piece pc = pos.piece_moved(move);
    Square from = from_sq(move);
    Square to = to_sq(move);
    Color them = ~pos.side_to_move();
    Square ksq = pos.king_square(them);
    Bitboard enemies = pos.pieces(them);
    Bitboard kingAtt = pos.attacks_from<KING>(ksq);
    Bitboard occ = pos.pieces() ^ from ^ ksq;
    Bitboard oldAtt = pos.attacks_from(pc, from, occ);
    Bitboard newAtt = pos.attacks_from(pc, to, occ);

    // Checks which give opponent's king at most one escape square are dangerous
    if (!more_than_one(kingAtt & ~(enemies | newAtt | to)))
        return true;

    // Queen contact check is very dangerous
    if (type_of(pc) == QUEEN && (kingAtt & to))
        return true;

    // Creating new double threats with checks is dangerous
    Bitboard b = (enemies ^ ksq) & newAtt & ~oldAtt;
    while (b)
    {
        // Note that here we generate illegal "double move"!
        if (futilityBase + PieceValue[EG][pos.piece_on(pop_lsb(&b))] >= beta)
            return true;
    }

    return false;
  }


  // allows() tests whether the 'first' move at previous ply somehow makes the
  // 'second' move possible, for instance if the moving piece is the same in
  // both moves. Normally the second move is the threat (the best move returned
  // from a null search that fails low).

  bool allows(const Position& pos, Move first, Move second) {

    assert(is_ok(first));
    assert(is_ok(second));
    assert(color_of(pos.piece_on(from_sq(second))) == ~pos.side_to_move());
    assert(color_of(pos.piece_on(to_sq(first))) == ~pos.side_to_move());

    Square m1from = from_sq(first);
    Square m2from = from_sq(second);
    Square m1to = to_sq(first);
    Square m2to = to_sq(second);

    // The piece is the same or second's destination was vacated by the first move
    if (m1to == m2from || m2to == m1from)
        return true;

    // Second one moves through the square vacated by first one
    if (between_bb(m2from, m2to) & m1from)
      return true;

    // Second's destination is defended by the first move's piece
    Bitboard m1att = pos.attacks_from(pos.piece_on(m1to), m1to, pos.pieces() ^ m2from);
    if (m1att & m2to)
        return true;

    // Second move gives a discovered check through the first's checking piece
    if (m1att & pos.king_square(pos.side_to_move()))
    {
        assert(between_bb(m1to, pos.king_square(pos.side_to_move())) & m2from);
        return true;
    }

    return false;
  }


  // refutes() tests whether a 'first' move is able to defend against a 'second'
  // opponent's move. In this case will not be pruned. Normally the second move
  // is the threat (the best move returned from a null search that fails low).

  bool refutes(const Position& pos, Move first, Move second) {

    assert(is_ok(first));
    assert(is_ok(second));

    Square m1from = from_sq(first);
    Square m2from = from_sq(second);
    Square m1to = to_sq(first);
    Square m2to = to_sq(second);

    // Don't prune moves of the threatened piece
    if (m1from == m2to)
        return true;

    // If the threatened piece has value less than or equal to the value of the
    // threat piece, don't prune moves which defend it.
    if (    pos.is_capture(second)
        && (   PieceValue[MG][pos.piece_on(m2from)] >= PieceValue[MG][pos.piece_on(m2to)]
            || type_of(pos.piece_on(m2from)) == KING))
    {
        // Update occupancy as if the piece and the threat are moving
        Bitboard occ = pos.pieces() ^ m1from ^ m1to ^ m2from;
        Piece piece = pos.piece_on(m1from);

        // The moved piece attacks the square 'tto' ?
        if (pos.attacks_from(piece, m1to, occ) & m2to)
            return true;

        // Scan for possible X-ray attackers behind the moved piece
        Bitboard xray =  (attacks_bb<  ROOK>(m2to, occ) & pos.pieces(color_of(piece), QUEEN, ROOK))
                       | (attacks_bb<BISHOP>(m2to, occ) & pos.pieces(color_of(piece), QUEEN, BISHOP));

        // Verify attackers are triggered by our move and not already existing
        if (xray && (xray ^ (xray & pos.attacks_from<QUEEN>(m2to))))
            return true;
    }

    // Don't prune safe moves which block the threat path
    if ((between_bb(m2from, m2to) & m1to) && pos.see_sign(first) >= 0)
        return true;

    return false;
  }


  // When playing with strength handicap choose best move among the MultiPV set
  // using a statistical rule dependent on 'level'. Idea by Heinz van Saanen.

  Move Skill::pick_move() {

    static RKISS rk;

    // PRNG sequence should be not deterministic
    for (int i = Time::now() % 50; i > 0; i--)
        rk.rand<unsigned>();

    // RootMoves are already sorted by score in descending order
    int variance = std::min(RootMoves[0].score - RootMoves[PVSize - 1].score, PawnValueMg);
    int weakness = 120 - 2 * level;
    int max_s = -VALUE_INFINITE;
    best = MOVE_NONE;

    // Choose best move. For each move score we add two terms both dependent on
    // weakness, one deterministic and bigger for weaker moves, and one random,
    // then we choose the move with the resulting highest score.
    for (size_t i = 0; i < PVSize; i++)
    {
        int s = RootMoves[i].score;

        // Don't allow crazy blunders even at very low skills
        if (i > 0 && RootMoves[i-1].score > s + 2 * PawnValueMg)
            break;

        // This is our magic formula
        s += (  weakness * int(RootMoves[0].score - s)
              + variance * (rk.rand<unsigned>() % weakness)) / 128;

        if (s > max_s)
        {
            max_s = s;
            best = RootMoves[i].pv[0];
        }
    }
    return best;
  }


  // uci_pv() formats PV information according to UCI protocol. UCI requires
  // to send all the PV lines also if are still to be searched and so refer to
  // the previous search score.

  string uci_pv(const Position& pos, int depth, Value alpha, Value beta) {

    std::stringstream s;
    Time::point elaspsed = Time::now() - SearchTime + 1;
    size_t uciPVSize = std::min((size_t)Options["MultiPV"], RootMoves.size());
    int selDepth = 0;

    for (Thread* th : Threads)
        if (th->maxPly > selDepth)
            selDepth = th->maxPly;

    for (size_t i = 0; i < uciPVSize; i++)
    {
        bool updated = (i <= PVIdx);

        if (depth == 1 && !updated)
            continue;

        int d   = updated ? depth : depth - 1;
        Value v = updated ? RootMoves[i].score : RootMoves[i].prevScore;

        if (s.rdbuf()->in_avail()) // Not at first line
            s << "\n";

        s << "info depth " << d
          << " seldepth "  << selDepth
          << " score "     << (i == PVIdx ? score_to_uci(v, alpha, beta) : score_to_uci(v))
          << " nodes "     << pos.nodes_searched()
          << " nps "       << pos.nodes_searched() * 1000 / elaspsed
          << " time "      << elaspsed
          << " multipv "   << i + 1
          << " pv";

        for (size_t j = 0; RootMoves[i].pv[j] != MOVE_NONE; j++)
            s <<  " " << move_to_uci(RootMoves[i].pv[j], pos.is_chess960());
    }

    return s.str();
  }

} // namespace


/// RootMove::extract_pv_from_tt() builds a PV by adding moves from the TT table.
/// We consider also failing high nodes and not only BOUND_EXACT nodes so to
/// allow to always have a ponder move even when we fail high at root, and a
/// long PV to print that is important for position analysis.

void RootMove::extract_pv_from_tt(Position& pos) {

  StateInfo state[MAX_PLY_PLUS_2], *st = state;
  TTEntry* tte;
  int ply = 0;
  Move m = pv[0];

  pv.clear();

  do {
      pv.push_back(m);

      assert(MoveList<LEGAL>(pos).contains(pv[ply]));

      pos.do_move(pv[ply++], *st++);
      tte = TT.probe(pos.key());

  } while (   tte
           && pos.is_pseudo_legal(m = tte->move()) // Local copy, TT could change
           && pos.pl_move_is_legal(m, pos.pinned_pieces())
           && ply < MAX_PLY
           && (!pos.is_draw<false>() || ply < 2));

  pv.push_back(MOVE_NONE); // Must be zero-terminating

  while (ply) pos.undo_move(pv[--ply]);
}


/// RootMove::insert_pv_in_tt() is called at the end of a search iteration, and
/// inserts the PV back into the TT. This makes sure the old PV moves are searched
/// first, even if the old TT entries have been overwritten.

void RootMove::insert_pv_in_tt(Position& pos) {

  StateInfo state[MAX_PLY_PLUS_2], *st = state;
  TTEntry* tte;
  int ply = 0;

  do {
      tte = TT.probe(pos.key());

      if (!tte || tte->move() != pv[ply]) // Don't overwrite correct entries
          TT.store(pos.key(), VALUE_NONE, BOUND_NONE, DEPTH_NONE, pv[ply], VALUE_NONE, VALUE_NONE);

      assert(MoveList<LEGAL>(pos).contains(pv[ply]));

      pos.do_move(pv[ply++], *st++);

  } while (pv[ply] != MOVE_NONE);

  while (ply) pos.undo_move(pv[--ply]);
}


/// Thread::idle_loop() is where the thread is parked when it has no work to do

void Thread::idle_loop() {

  // Pointer 'this_sp' is not null only if we are called from split(), and not
  // at the thread creation. So it means we are the split point's master.
  const SplitPoint* this_sp = splitPointsSize ? activeSplitPoint : nullptr;

  assert(!this_sp || (this_sp->masterThread == this && searching));

  // If this thread is the master of a split point and all slaves have finished
  // their work at this split point, return from the idle loop.
  while (!this_sp || this_sp->slavesMask)
  {
      // If we are not searching, wait for a condition to be signaled instead of
      // wasting CPU time polling for work.
      while ((!searching && Threads.sleepWhileIdle) || exit)
      {
          if (exit)
          {
              assert(!this_sp);
              return;
          }

          // Grab the lock to avoid races with Thread::notify_one()
          std::unique_lock<std::mutex> lk(mutex);

          // If we are master and all slaves have finished then exit idle_loop
          if (this_sp && !this_sp->slavesMask)
              break;

          // Do sleep after retesting sleep conditions under lock protection, in
          // particular we need to avoid a deadlock in case a master thread has,
          // in the meanwhile, allocated us and sent the notify_one() call before
          // we had the chance to grab the lock.
          if (!searching && !exit)
              sleepCondition.wait(lk);
      }

      // If this thread has been assigned work, launch a search
      if (searching)
      {
          assert(!exit);

          Threads.mutex.lock();

          assert(searching);
          SplitPoint* sp = activeSplitPoint;

          Threads.mutex.unlock();

          Stack ss[MAX_PLY_PLUS_2];
          Position pos(*sp->pos, this);

          memcpy(ss, sp->ss - 1, 4 * sizeof(Stack));
          (ss+1)->sp = sp;

          sp->mutex.lock();

<<<<<<< HEAD
          assert(sp->slavesPositions[idx] == nullptr);
=======
          assert(activePosition == NULL);
>>>>>>> 0be7b8c5

          activePosition = &pos;

          switch (sp->nodeType) {
          case Root:
              search<SplitPointRoot>(pos, ss+1, sp->alpha, sp->beta, sp->depth);
              break;
          case PV:
              search<SplitPointPV>(pos, ss+1, sp->alpha, sp->beta, sp->depth);
              break;
          case NonPV:
              search<SplitPointNonPV>(pos, ss+1, sp->alpha, sp->beta, sp->depth);
              break;
          default:
              assert(false);
          }

          assert(searching);

          searching = false;
<<<<<<< HEAD
          sp->slavesPositions[idx] = nullptr;
=======
          activePosition = NULL;
>>>>>>> 0be7b8c5
          sp->slavesMask &= ~(1ULL << idx);
          sp->nodes += pos.nodes_searched();

          // Wake up master thread so to allow it to return from the idle loop
          // in case we are the last slave of the split point.
          if (    Threads.sleepWhileIdle
              &&  this != sp->masterThread
              && !sp->slavesMask)
          {
              assert(!sp->masterThread->searching);
              sp->masterThread->notify_one();
          }

          // After releasing the lock we cannot access anymore any SplitPoint
          // related data in a safe way becuase it could have been released under
          // our feet by the sp master. Also accessing other Thread objects is
          // unsafe because if we are exiting there is a chance are already freed.
          sp->mutex.unlock();
      }
  }
}


/// check_time() is called by the timer thread when the timer triggers. It is
/// used to print debug info and, more important, to detect when we are out of
/// available time and so stop the search.

void check_time() {

  static Time::point lastInfoTime = Time::now();
  int64_t nodes = 0; // Workaround silly 'uninitialized' gcc warning

  if (Time::now() - lastInfoTime >= 1000)
  {
      lastInfoTime = Time::now();
      dbg_print();
  }

  if (Limits.ponder)
      return;

  if (Limits.nodes)
  {
      Threads.mutex.lock();

      nodes = RootPos.nodes_searched();

      // Loop across all split points and sum accumulated SplitPoint nodes plus
<<<<<<< HEAD
      // all the currently active slaves positions.
      for (Thread* th : Threads)
          for (int i = 0; i < th->splitPointsSize; i++)
=======
      // all the currently active positions nodes.
      for (size_t i = 0; i < Threads.size(); i++)
          for (int j = 0; j < Threads[i]->splitPointsSize; j++)
>>>>>>> 0be7b8c5
          {
              SplitPoint& sp = th->splitPoints[i];

              sp.mutex.lock();

              nodes += sp.nodes;
              Bitboard sm = sp.slavesMask;
              while (sm)
              {
                  Position* pos = Threads[pop_lsb(&sm)]->activePosition;
                  if (pos)
                      nodes += pos->nodes_searched();
              }

              sp.mutex.unlock();
          }

      Threads.mutex.unlock();
  }

  Time::point elapsed = Time::now() - SearchTime;
  bool stillAtFirstMove =    Signals.firstRootMove
                         && !Signals.failedLowAtRoot
                         &&  elapsed > TimeMgr.available_time();

  bool noMoreTime =   elapsed > TimeMgr.maximum_time() - 2 * TimerResolution
                   || stillAtFirstMove;

  if (   (Limits.use_time_management() && noMoreTime)
      || (Limits.movetime && elapsed >= Limits.movetime)
      || (Limits.nodes && nodes >= Limits.nodes))
      Signals.stop = true;
}<|MERGE_RESOLUTION|>--- conflicted
+++ resolved
@@ -1667,11 +1667,7 @@
 
           sp->mutex.lock();
 
-<<<<<<< HEAD
-          assert(sp->slavesPositions[idx] == nullptr);
-=======
-          assert(activePosition == NULL);
->>>>>>> 0be7b8c5
+          assert(activePosition == nullptr);
 
           activePosition = &pos;
 
@@ -1692,11 +1688,7 @@
           assert(searching);
 
           searching = false;
-<<<<<<< HEAD
-          sp->slavesPositions[idx] = nullptr;
-=======
-          activePosition = NULL;
->>>>>>> 0be7b8c5
+          activePosition = nullptr;
           sp->slavesMask &= ~(1ULL << idx);
           sp->nodes += pos.nodes_searched();
 
@@ -1745,15 +1737,9 @@
       nodes = RootPos.nodes_searched();
 
       // Loop across all split points and sum accumulated SplitPoint nodes plus
-<<<<<<< HEAD
-      // all the currently active slaves positions.
+      // all the currently active positions nodes.
       for (Thread* th : Threads)
           for (int i = 0; i < th->splitPointsSize; i++)
-=======
-      // all the currently active positions nodes.
-      for (size_t i = 0; i < Threads.size(); i++)
-          for (int j = 0; j < Threads[i]->splitPointsSize; j++)
->>>>>>> 0be7b8c5
           {
               SplitPoint& sp = th->splitPoints[i];
 
