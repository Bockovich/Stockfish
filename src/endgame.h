/*
  Stockfish, a UCI chess playing engine derived from Glaurung 2.1
  Copyright (C) 2004-2008 Tord Romstad (Glaurung author)
  Copyright (C) 2008-2013 Marco Costalba, Joona Kiiski, Tord Romstad

  Stockfish is free software: you can redistribute it and/or modify
  it under the terms of the GNU General Public License as published by
  the Free Software Foundation, either version 3 of the License, or
  (at your option) any later version.

  Stockfish is distributed in the hope that it will be useful,
  but WITHOUT ANY WARRANTY; without even the implied warranty of
  MERCHANTABILITY or FITNESS FOR A PARTICULAR PURPOSE.  See the
  GNU General Public License for more details.

  You should have received a copy of the GNU General Public License
  along with this program.  If not, see <http://www.gnu.org/licenses/>.
*/

#ifndef ENDGAME_H_INCLUDED
#define ENDGAME_H_INCLUDED

#include <map>
#include <memory>
#include <string>
#include <type_traits>
#include <utility>

#include "position.h"
#include "types.h"


/// EndgameType lists all supported endgames

enum EndgameType {

  // Evaluation functions

  KNNK,  // KNN vs K
  KXK,   // Generic "mate lone king" eval
  KBNK,  // KBN vs K
  KPK,   // KP vs K
  KRKP,  // KR vs KP
  KRKB,  // KR vs KB
  KRKN,  // KR vs KN
  KQKP,  // KQ vs KP
  KQKR,  // KQ vs KR
  KBBKN, // KBB vs KN
  KmmKm, // K and two minors vs K and one or two minors


  // Scaling functions
  SCALE_FUNS,

  KBPsK,   // KB and pawns vs K
  KQKRPs,  // KQ vs KR and pawns
  KRPKR,   // KRP vs KR
  KRPKB,   // KRP vs KB
  KRPPKRP, // KRPP vs KRP
  KPsK,    // K and pawns vs K
  KBPKB,   // KBP vs KB
  KBPPKB,  // KBPP vs KB
  KBPKN,   // KBP vs KN
  KNPK,    // KNP vs K
  KNPKB,   // KNP vs KB
  KPKP     // KP vs KP
};


<<<<<<< HEAD
/// Endgame functions can return a Value or a ScaleFactor, according to EndgameType
template<EndgameType E>
using eg_fun = std::conditional<(E < SCALE_FUNS), Value, ScaleFactor>;
=======
/// Endgame functions can be of two types depending on whether they return a
/// Value or a ScaleFactor. Type eg_fun<int>::type returns either ScaleFactor
/// or Value depending on whether the template parameter is 0 or 1.

template<int> struct eg_fun { typedef Value type; };
template<> struct eg_fun<1> { typedef ScaleFactor type; };
>>>>>>> 899a2c03


/// Base and derived templates for endgame evaluation and scaling functions

template<typename T>
struct EndgameBase {

  virtual ~EndgameBase() {}
  virtual Color color() const = 0;
  virtual T operator()(const Position&) const = 0;
};


template<EndgameType E, typename T = typename eg_fun<E>::type>
struct Endgame : public EndgameBase<T> {

  explicit Endgame(Color c) : strongSide(c), weakSide(~c) {}
  Color color() const { return strongSide; }
  T operator()(const Position&) const;

private:
  const Color strongSide, weakSide;
};


<<<<<<< HEAD
/// Endgames class stores in two std::map the std::unique_ptr to endgame
/// evaluation and scaling base objects. Then we use polymorphism to invoke
/// the actual endgame function calling its operator() that is virtual.
=======
/// The Endgames class stores the pointers to endgame evaluation and scaling
/// base objects in two std::map typedefs. We then use polymorphism to invoke
/// the actual endgame function by calling its virtual operator().
>>>>>>> 899a2c03

class Endgames {

  template<typename T> using Map = std::map<Key, std::unique_ptr<T>>;

  template<EndgameType E, typename T = EndgameBase<typename eg_fun<E>::type>>
  void add(const std::string& code);

  template<typename T, int I = std::is_same<T, EndgameBase<ScaleFactor>>::value>
  Map<T>& map() { return std::get<I>(maps); }

  std::pair<Map<EndgameBase<Value>>, Map<EndgameBase<ScaleFactor>>> maps;

public:
  Endgames();

  template<typename T> T* probe(Key key, T** eg)
  { return *eg = map<T>().count(key) ? map<T>()[key].get() : nullptr; }
};

#endif // #ifndef ENDGAME_H_INCLUDED<|MERGE_RESOLUTION|>--- conflicted
+++ resolved
@@ -67,18 +67,10 @@
 };
 
 
-<<<<<<< HEAD
-/// Endgame functions can return a Value or a ScaleFactor, according to EndgameType
+/// Endgame functions can be of two types depending on whether they return a
+/// Value or a ScaleFactor.
 template<EndgameType E>
 using eg_fun = std::conditional<(E < SCALE_FUNS), Value, ScaleFactor>;
-=======
-/// Endgame functions can be of two types depending on whether they return a
-/// Value or a ScaleFactor. Type eg_fun<int>::type returns either ScaleFactor
-/// or Value depending on whether the template parameter is 0 or 1.
-
-template<int> struct eg_fun { typedef Value type; };
-template<> struct eg_fun<1> { typedef ScaleFactor type; };
->>>>>>> 899a2c03
 
 
 /// Base and derived templates for endgame evaluation and scaling functions
@@ -104,15 +96,9 @@
 };
 
 
-<<<<<<< HEAD
-/// Endgames class stores in two std::map the std::unique_ptr to endgame
-/// evaluation and scaling base objects. Then we use polymorphism to invoke
-/// the actual endgame function calling its operator() that is virtual.
-=======
 /// The Endgames class stores the pointers to endgame evaluation and scaling
 /// base objects in two std::map typedefs. We then use polymorphism to invoke
 /// the actual endgame function by calling its virtual operator().
->>>>>>> 899a2c03
 
 class Endgames {
 
