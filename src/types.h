/*
  Stockfish, a UCI chess playing engine derived from Glaurung 2.1
  Copyright (C) 2004-2008 Tord Romstad (Glaurung author)
  Copyright (C) 2008-2014 Marco Costalba, Joona Kiiski, Tord Romstad

  Stockfish is free software: you can redistribute it and/or modify
  it under the terms of the GNU General Public License as published by
  the Free Software Foundation, either version 3 of the License, or
  (at your option) any later version.

  Stockfish is distributed in the hope that it will be useful,
  but WITHOUT ANY WARRANTY; without even the implied warranty of
  MERCHANTABILITY or FITNESS FOR A PARTICULAR PURPOSE.  See the
  GNU General Public License for more details.

  You should have received a copy of the GNU General Public License
  along with this program.  If not, see <http://www.gnu.org/licenses/>.
*/

#ifndef TYPES_H_INCLUDED
#define TYPES_H_INCLUDED

/// For Linux and OSX configuration is done automatically using Makefile. To get
/// started type 'make help'.
///
/// For Windows, part of the configuration is detected automatically, but some
/// switches need to be set manually:
///
/// -DNDEBUG      | Disable debugging mode. Always use this.
///
/// -DNO_PREFETCH | Disable use of prefetch asm-instruction. A must if you want
///               | the executable to run on some very old machines.
///
/// -DUSE_POPCNT  | Add runtime support for use of popcnt asm-instruction. Works
///               | only in 64-bit mode. For compiling requires hardware with
///               | popcnt support.

#include <cassert>
#include <cctype>
#include <climits>
#include <cstdint>
#include <cstdlib>

#if defined(_MSC_VER)
// Disable some silly and noisy warning from MSVC compiler
#pragma warning(disable: 4127) // Conditional expression is constant
#pragma warning(disable: 4146) // Unary minus operator applied to unsigned type
#pragma warning(disable: 4800) // Forcing value to bool 'true' or 'false'
#endif

#define unlikely(x) (x) // For code annotation purposes

#if defined(_WIN64) && !defined(IS_64BIT)
#  include <intrin.h> // MSVC popcnt and bsfq instrinsics
#  define IS_64BIT
#  define USE_BSFQ
#endif

#if defined(USE_POPCNT) && defined(_MSC_VER) && defined(__INTEL_COMPILER)
#  include <nmmintrin.h> // Intel header for _mm_popcnt_u64() intrinsic
#endif

#if defined(USE_PEXT)
#  include <immintrin.h> // Header for _pext_u64() intrinsic
#else
#  define _pext_u64(b, m) (0)
#endif

#  if !defined(NO_PREFETCH) && (defined(__INTEL_COMPILER) || defined(_MSC_VER))
#   include <xmmintrin.h> // Intel and Microsoft header for _mm_prefetch()
#  endif

#define CACHE_LINE_SIZE 64
#if defined(_MSC_VER) || defined(__INTEL_COMPILER)
#  define CACHE_LINE_ALIGNMENT __declspec(align(CACHE_LINE_SIZE))
#else
#  define CACHE_LINE_ALIGNMENT  __attribute__ ((aligned(CACHE_LINE_SIZE)))
#endif

#ifdef _MSC_VER
#  define FORCE_INLINE  __forceinline
#elif defined(__GNUC__)
#  define FORCE_INLINE  inline __attribute__((always_inline))
#else
#  define FORCE_INLINE  inline
#endif

#ifdef USE_POPCNT
const bool HasPopCnt = true;
#else
const bool HasPopCnt = false;
#endif

#ifdef USE_PEXT
const bool HasPext = true;
#else
const bool HasPext = false;
#endif

#ifdef IS_64BIT
const bool Is64Bit = true;
#else
const bool Is64Bit = false;
#endif

typedef uint64_t Key;
typedef uint64_t Bitboard;

const int MAX_MOVES      = 256;
const int MAX_PLY        = 120;
const int MAX_PLY_PLUS_6 = MAX_PLY + 6;

/// A move needs 16 bits to be stored
///
/// bit  0- 5: destination square (from 0 to 63)
/// bit  6-11: origin square (from 0 to 63)
/// bit 12-13: promotion piece type - 2 (from KNIGHT-2 to QUEEN-2)
/// bit 14-15: special move flag: promotion (1), en passant (2), castling (3)
/// NOTE: EN-PASSANT bit is set only when a pawn can be captured
///
/// Special cases are MOVE_NONE and MOVE_NULL. We can sneak these in because in
/// any normal move destination square is always different from origin square
/// while MOVE_NONE and MOVE_NULL have the same origin and destination square.

enum Move {
  MOVE_NONE,
  MOVE_NULL = 65
};

enum MoveType {
  NORMAL,
  PROMOTION = 1 << 14,
  ENPASSANT = 2 << 14,
  CASTLING  = 3 << 14
};

enum Color {
  WHITE, BLACK, NO_COLOR, COLOR_NB = 2
};

enum CastlingSide {
  KING_SIDE, QUEEN_SIDE, CASTLING_SIDE_NB = 2
};

enum CastlingRight {
  NO_CASTLING,
  WHITE_OO,
  WHITE_OOO   = WHITE_OO << 1,
  BLACK_OO    = WHITE_OO << 2,
  BLACK_OOO   = WHITE_OO << 3,
  ANY_CASTLING = WHITE_OO | WHITE_OOO | BLACK_OO | BLACK_OOO,
  CASTLING_RIGHT_NB = 16
};

template<Color C, CastlingSide S> struct MakeCastling {
  static const CastlingRight
  right = C == WHITE ? S == QUEEN_SIDE ? WHITE_OOO : WHITE_OO
                     : S == QUEEN_SIDE ? BLACK_OOO : BLACK_OO;
};

enum Phase {
  PHASE_ENDGAME,
  PHASE_MIDGAME = 128,
  MG = 0, EG = 1, PHASE_NB = 2
};

enum ScaleFactor {
  SCALE_FACTOR_DRAW    = 0,
  SCALE_FACTOR_ONEPAWN = 48,
  SCALE_FACTOR_NORMAL  = 64,
  SCALE_FACTOR_MAX     = 128,
  SCALE_FACTOR_NONE    = 255
};

enum Bound {
  BOUND_NONE,
  BOUND_UPPER,
  BOUND_LOWER,
  BOUND_EXACT = BOUND_UPPER | BOUND_LOWER
};

enum Value : int {
  VALUE_ZERO      = 0,
  VALUE_DRAW      = 0,
  VALUE_KNOWN_WIN = 10000,
  VALUE_MATE      = 32000,
  VALUE_INFINITE  = 32001,
  VALUE_NONE      = 32002,

  VALUE_MATE_IN_MAX_PLY  =  VALUE_MATE - MAX_PLY,
  VALUE_MATED_IN_MAX_PLY = -VALUE_MATE + MAX_PLY,

  Mg = 0, Eg = 1,

  PawnValueMg   = 198,   PawnValueEg   = 258,
  KnightValueMg = 817,   KnightValueEg = 846,
  BishopValueMg = 836,   BishopValueEg = 857,
  RookValueMg   = 1270,  RookValueEg   = 1278,
  QueenValueMg  = 2521,  QueenValueEg  = 2558,

  MidgameLimit  = 15581, EndgameLimit  = 3998
};

enum PieceType {
  NO_PIECE_TYPE, PAWN, KNIGHT, BISHOP, ROOK, QUEEN, KING,
  ALL_PIECES = 0,
  PIECE_TYPE_NB = 8
};

enum Piece {
  NO_PIECE,
  W_PAWN = 1, W_KNIGHT, W_BISHOP, W_ROOK, W_QUEEN, W_KING,
  B_PAWN = 9, B_KNIGHT, B_BISHOP, B_ROOK, B_QUEEN, B_KING,
  PIECE_NB = 16
};

enum Depth {

  ONE_PLY = 2,

  DEPTH_ZERO          =  0 * ONE_PLY,
  DEPTH_QS_CHECKS     =  0 * ONE_PLY,
  DEPTH_QS_NO_CHECKS  = -1 * ONE_PLY,
  DEPTH_QS_RECAPTURES = -5 * ONE_PLY,

  DEPTH_NONE = -6 * ONE_PLY
};

enum Square {
  SQ_A1, SQ_B1, SQ_C1, SQ_D1, SQ_E1, SQ_F1, SQ_G1, SQ_H1,
  SQ_A2, SQ_B2, SQ_C2, SQ_D2, SQ_E2, SQ_F2, SQ_G2, SQ_H2,
  SQ_A3, SQ_B3, SQ_C3, SQ_D3, SQ_E3, SQ_F3, SQ_G3, SQ_H3,
  SQ_A4, SQ_B4, SQ_C4, SQ_D4, SQ_E4, SQ_F4, SQ_G4, SQ_H4,
  SQ_A5, SQ_B5, SQ_C5, SQ_D5, SQ_E5, SQ_F5, SQ_G5, SQ_H5,
  SQ_A6, SQ_B6, SQ_C6, SQ_D6, SQ_E6, SQ_F6, SQ_G6, SQ_H6,
  SQ_A7, SQ_B7, SQ_C7, SQ_D7, SQ_E7, SQ_F7, SQ_G7, SQ_H7,
  SQ_A8, SQ_B8, SQ_C8, SQ_D8, SQ_E8, SQ_F8, SQ_G8, SQ_H8,
  SQ_NONE,

  SQUARE_NB = 64,

  DELTA_N =  8,
  DELTA_E =  1,
  DELTA_S = -8,
  DELTA_W = -1,

  DELTA_NN = DELTA_N + DELTA_N,
  DELTA_NE = DELTA_N + DELTA_E,
  DELTA_SE = DELTA_S + DELTA_E,
  DELTA_SS = DELTA_S + DELTA_S,
  DELTA_SW = DELTA_S + DELTA_W,
  DELTA_NW = DELTA_N + DELTA_W
};

enum File {
  FILE_A, FILE_B, FILE_C, FILE_D, FILE_E, FILE_F, FILE_G, FILE_H, FILE_NB
};

enum Rank {
  RANK_1, RANK_2, RANK_3, RANK_4, RANK_5, RANK_6, RANK_7, RANK_8, RANK_NB
};


/// The Score enum stores a middlegame and an endgame value in a single integer
/// (enum). The least significant 16 bits are used to store the endgame value
/// and the upper 16 bits are used to store the middlegame value.
enum Score : int { SCORE_ZERO };

inline Score make_score(int mg, int eg) { return Score((mg << 16) + eg); }

/// Extracting the signed lower and upper 16 bits is not so trivial because
/// according to the standard a simple cast to short is implementation defined
/// and so is a right shift of a signed integer.
inline Value mg_value(Score s) {
  return Value(((s + 0x8000) & ~0xffff) / 0x10000);
}

inline Value eg_value(Score s) {
  return Value((int)(unsigned(s) & 0x7FFFU) - (int)(unsigned(s) & 0x8000U));
}

#define ENABLE_BASE_OPERATORS_ON(T)                                         \
inline T operator+(const T d1, const T d2) { return T(int(d1) + int(d2)); } \
inline T operator-(const T d1, const T d2) { return T(int(d1) - int(d2)); } \
inline T operator*(int i, const T d) { return T(i * int(d)); }              \
inline T operator*(const T d, int i) { return T(int(d) * i); }              \
inline T operator-(const T d) { return T(-int(d)); }                        \
inline T& operator+=(T& d1, const T d2) { return d1 = d1 + d2; }            \
inline T& operator-=(T& d1, const T d2) { return d1 = d1 - d2; }            \
inline T& operator*=(T& d, int i) { return d = T(int(d) * i); }

ENABLE_BASE_OPERATORS_ON(Score)

#define ENABLE_FULL_OPERATORS_ON(T)                                         \
ENABLE_BASE_OPERATORS_ON(T)                                                 \
inline T& operator++(T& d) { return d = T(int(d) + 1); }                    \
inline T& operator--(T& d) { return d = T(int(d) - 1); }                    \
inline T operator/(const T d, int i) { return T(int(d) / i); }              \
inline T& operator/=(T& d, int i) { return d = T(int(d) / i); }

ENABLE_FULL_OPERATORS_ON(Value)
ENABLE_FULL_OPERATORS_ON(PieceType)
ENABLE_FULL_OPERATORS_ON(Piece)
ENABLE_FULL_OPERATORS_ON(Color)
ENABLE_FULL_OPERATORS_ON(Depth)
ENABLE_FULL_OPERATORS_ON(Square)
ENABLE_FULL_OPERATORS_ON(File)
ENABLE_FULL_OPERATORS_ON(Rank)

#undef ENABLE_FULL_OPERATORS_ON
#undef ENABLE_BASE_OPERATORS_ON

/// Additional operators to add integers to a Value
inline Value operator+(Value v, int i) { return Value(int(v) + i); }
inline Value operator-(Value v, int i) { return Value(int(v) - i); }
inline Value& operator+=(Value& v, int i) { return v = v + i; }
inline Value& operator-=(Value& v, int i) { return v = v - i; }

/// Only declared but not defined. We don't want to multiply two scores due to
/// a very high risk of overflow. So user should explicitly convert to integer.
inline Score operator*(Score s1, Score s2);

/// Division of a Score must be handled separately for each term
inline Score operator/(Score s, int i) {
  return make_score(mg_value(s) / i, eg_value(s) / i);
}

CACHE_LINE_ALIGNMENT

extern Value PieceValue[PHASE_NB][PIECE_NB];

struct ExtMove {
  Move move;
  Value value;
};

inline bool operator<(const ExtMove& f, const ExtMove& s) {
  return f.value < s.value;
}

inline Color operator~(Color c) {
  return Color(c ^ BLACK);
}

inline Square operator~(Square s) {
  return Square(s ^ SQ_A8); // Vertical flip SQ_A1 -> SQ_A8
}

inline CastlingRight operator|(Color c, CastlingSide s) {
  return CastlingRight(WHITE_OO << ((s == QUEEN_SIDE) + 2 * c));
}

inline Value mate_in(int ply) {
  return VALUE_MATE - ply;
}

inline Value mated_in(int ply) {
  return -VALUE_MATE + ply;
}

inline Square make_square(File f, Rank r) {
  return Square((r << 3) | f);
}

inline Piece make_piece(Color c, PieceType pt) {
  return Piece((c << 3) | pt);
}

inline PieceType type_of(Piece pc)  {
  return PieceType(pc & 7);
}

inline Color color_of(Piece pc) {
  assert(pc != NO_PIECE);
  return Color(pc >> 3);
}

inline bool is_ok(Square s) {
  return s >= SQ_A1 && s <= SQ_H8;
}

inline File file_of(Square s) {
  return File(s & 7);
}

inline Rank rank_of(Square s) {
  return Rank(s >> 3);
}

inline Square relative_square(Color c, Square s) {
  return Square(s ^ (c * 56));
}

inline Rank relative_rank(Color c, Rank r) {
  return Rank(r ^ (c * 7));
}

inline Rank relative_rank(Color c, Square s) {
  return relative_rank(c, rank_of(s));
}

inline bool opposite_colors(Square s1, Square s2) {
  int s = int(s1) ^ int(s2);
  return ((s >> 3) ^ s) & 1;
}

inline Square pawn_push(Color c) {
  return c == WHITE ? DELTA_N : DELTA_S;
}

inline Square from_sq(Move m) {
  return Square((m >> 6) & 0x3F);
}

inline Square to_sq(Move m) {
  return Square(m & 0x3F);
}

inline MoveType type_of(Move m) {
  return MoveType(m & (3 << 14));
}

inline PieceType promotion_type(Move m) {
  return PieceType(((m >> 12) & 3) + 2);
}

inline Move make_move(Square from, Square to) {
  return Move(to | (from << 6));
}

template<MoveType T>
inline Move make(Square from, Square to, PieceType pt = KNIGHT) {
  return Move(to | (from << 6) | T | ((pt - KNIGHT) << 12));
}

inline bool is_ok(Move m) {
  return from_sq(m) != to_sq(m); // Catches also MOVE_NULL and MOVE_NONE
}

<<<<<<< HEAD
=======
#include <string>

inline const std::string to_string(Square s) {
  return { to_char(file_of(s)), to_char(rank_of(s)) };
}

>>>>>>> 54bbf737
#endif // #ifndef TYPES_H_INCLUDED<|MERGE_RESOLUTION|>--- conflicted
+++ resolved
@@ -437,13 +437,4 @@
   return from_sq(m) != to_sq(m); // Catches also MOVE_NULL and MOVE_NONE
 }
 
-<<<<<<< HEAD
-=======
-#include <string>
-
-inline const std::string to_string(Square s) {
-  return { to_char(file_of(s)), to_char(rank_of(s)) };
-}
-
->>>>>>> 54bbf737
 #endif // #ifndef TYPES_H_INCLUDED