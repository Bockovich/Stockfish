/*
  Stockfish, a UCI chess playing engine derived from Glaurung 2.1
  Copyright (C) 2004-2008 Tord Romstad (Glaurung author)
  Copyright (C) 2008-2014 Marco Costalba, Joona Kiiski, Tord Romstad

  Stockfish is free software: you can redistribute it and/or modify
  it under the terms of the GNU General Public License as published by
  the Free Software Foundation, either version 3 of the License, or
  (at your option) any later version.

  Stockfish is distributed in the hope that it will be useful,
  but WITHOUT ANY WARRANTY; without even the implied warranty of
  MERCHANTABILITY or FITNESS FOR A PARTICULAR PURPOSE.  See the
  GNU General Public License for more details.

  You should have received a copy of the GNU General Public License
  along with this program.  If not, see <http://www.gnu.org/licenses/>.
*/

#ifndef THREAD_H_INCLUDED
#define THREAD_H_INCLUDED

<<<<<<< HEAD
#include <condition_variable>
#include <mutex>
#include <thread>
=======
#include <bitset>
>>>>>>> 422c9c2a
#include <vector>

#include "material.h"
#include "movepick.h"
#include "pawns.h"
#include "position.h"
#include "search.h"

const int MAX_THREADS = 128;
const int MAX_SPLITPOINTS_PER_THREAD = 8;

struct Thread;

struct SplitPoint {

  // Const data after split point has been setup
  const Position* pos;
  const Search::Stack* ss;
  Thread* masterThread;
  Depth depth;
  Value beta;
  int nodeType;
  bool cutNode;

  // Const pointers to shared data
  MovePicker* movePicker;
  SplitPoint* parentSplitPoint;

  // Shared data
<<<<<<< HEAD
  std::mutex mutex;
  volatile uint64_t slavesMask;
=======
  Mutex mutex;
  std::bitset<MAX_THREADS> slavesMask;
>>>>>>> 422c9c2a
  volatile uint64_t nodes;
  volatile Value alpha;
  volatile Value bestValue;
  volatile Move bestMove;
  volatile int moveCount;
  volatile bool cutoff;
};


/// ThreadBase struct is the base of the hierarchy from where we derive all the
/// specialized thread classes.

struct ThreadBase {

  ThreadBase() : exit(false) {}
  virtual ~ThreadBase() {}
  virtual void idle_loop() = 0;
  void notify_one();
  void wait_for(volatile const bool& b);

  std::thread nativeThread;
  std::mutex mutex;
  std::condition_variable sleepCondition;
  volatile bool exit;
};


/// Thread struct keeps together all the thread related stuff like locks, state
/// and especially split points. We also use per-thread pawn and material hash
/// tables so that once we get a pointer to an entry its life time is unlimited
/// and we don't have to care about someone changing the entry under our feet.

struct Thread : public ThreadBase {

  Thread();
  virtual void idle_loop();
  bool cutoff_occurred() const;
  bool available_to(const Thread* master) const;

  template <bool Fake>
  void split(Position& pos, const Search::Stack* ss, Value alpha, Value beta, Value* bestValue, Move* bestMove,
             Depth depth, int moveCount, MovePicker* movePicker, int nodeType, bool cutNode);

  SplitPoint splitPoints[MAX_SPLITPOINTS_PER_THREAD];
  Material::Table materialTable;
  Endgames endgames;
  Pawns::Table pawnsTable;
  Position* activePosition;
  size_t idx;
  int maxPly;
  SplitPoint* volatile activeSplitPoint;
  volatile int splitPointsSize;
  volatile bool searching;
};


/// MainThread and TimerThread are derived classes used to characterize the two
/// special threads: the main one and the recurring timer.

struct MainThread : public Thread {
  MainThread() : thinking(true) {} // Avoid a race with start_thinking()
  virtual void idle_loop();
  volatile bool thinking;
};

struct TimerThread : public ThreadBase {
  TimerThread() : run(false) {}
  virtual void idle_loop();
  bool run;
  static const int Resolution = 5; // msec between two check_time() calls
};


/// ThreadPool struct handles all the threads related stuff like init, starting,
/// parking and, most importantly, launching a slave thread at a split point.
/// All the access to shared thread data is done through this class.

struct ThreadPool : public std::vector<Thread*> {

  void init(); // No c'tor and d'tor, threads rely on globals that should
  void exit(); // be initialized and are valid during the whole thread lifetime.

  MainThread* main() { return static_cast<MainThread*>((*this)[0]); }
  void read_uci_options();
  Thread* available_slave(const Thread* master) const;
  void wait_for_think_finished();
  void start_thinking(const Position&, const Search::LimitsType&, Search::StateStackPtr&);

  bool sleepWhileIdle;
  Depth minimumSplitDepth;
  std::mutex mutex;
  std::condition_variable sleepCondition;
  TimerThread* timer;
};

extern ThreadPool Threads;

#endif // #ifndef THREAD_H_INCLUDED<|MERGE_RESOLUTION|>--- conflicted
+++ resolved
@@ -20,13 +20,10 @@
 #ifndef THREAD_H_INCLUDED
 #define THREAD_H_INCLUDED
 
-<<<<<<< HEAD
+#include <bitset>
 #include <condition_variable>
 #include <mutex>
 #include <thread>
-=======
-#include <bitset>
->>>>>>> 422c9c2a
 #include <vector>
 
 #include "material.h"
@@ -56,13 +53,8 @@
   SplitPoint* parentSplitPoint;
 
   // Shared data
-<<<<<<< HEAD
   std::mutex mutex;
-  volatile uint64_t slavesMask;
-=======
-  Mutex mutex;
   std::bitset<MAX_THREADS> slavesMask;
->>>>>>> 422c9c2a
   volatile uint64_t nodes;
   volatile Value alpha;
   volatile Value bestValue;
